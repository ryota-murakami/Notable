'use client'

import React, { Component, ReactNode } from 'react'
import { Button } from '@/components/ui/button'
import { AlertCircle, RefreshCw } from 'lucide-react'

interface Props {
  children: ReactNode
  fallback?: (error: Error, reset: () => void) => ReactNode
  onError?: (error: Error, errorInfo: React.ErrorInfo) => void
}

interface State {
  hasError: boolean
  error: Error | null
}

export class ErrorBoundary extends Component<Props, State> {
  constructor(props: Props) {
    super(props)
    this.state = { hasError: false, error: null }
  }

  static getDerivedStateFromError(error: Error): State {
    return { hasError: true, error }
  }

<<<<<<< HEAD
  componentDidCatch(error: Error, errorInfo: React.ErrorInfo) {
    // Log error to console
    console.error('Error caught by boundary:', error)
    console.error('Error info:', errorInfo)
=======
  override componentDidCatch(error: Error, errorInfo: React.ErrorInfo) {
    // Log error to Sentry
    Sentry.withScope((scope) => {
      scope.setContext('errorBoundary', {
        componentStack: errorInfo.componentStack,
      })
      Sentry.captureException(error)
    })
>>>>>>> 575b9477

    // Call custom error handler if provided
    if (this.props.onError) {
      this.props.onError(error, errorInfo)
    }
  }

  reset = () => {
    this.setState({ hasError: false, error: null })
  }

  override render() {
    if (this.state.hasError) {
      // Use custom fallback if provided
      if (this.props.fallback) {
        return this.props.fallback(
          this.state.error || new Error('Unknown error'),
          this.reset
        )
      }

      // Default fallback UI
      return (
        <div className='flex min-h-[400px] flex-col items-center justify-center p-8'>
          <div className='text-center max-w-md'>
            <AlertCircle className='mx-auto h-12 w-12 text-destructive mb-4' />
            <h2 className='text-2xl font-semibold mb-2'>
              Something went wrong
            </h2>
            <p className='text-muted-foreground mb-6'>
              {process.env.NODE_ENV === 'development'
                ? this.state.error?.message
                : 'An unexpected error occurred. Please try refreshing the page.'}
            </p>
            <div className='flex gap-4 justify-center'>
              <Button
                onClick={() => window.location.reload()}
                variant='default'
              >
                <RefreshCw className='mr-2 h-4 w-4' />
                Refresh Page
              </Button>
              <Button onClick={this.reset} variant='outline'>
                Try Again
              </Button>
            </div>
            {process.env.NODE_ENV === 'development' && (
              <details className='mt-6 text-left'>
                <summary className='cursor-pointer text-sm text-muted-foreground'>
                  Error Details
                </summary>
                <pre className='mt-2 text-xs bg-muted p-4 rounded overflow-auto max-h-64'>
                  {this.state.error?.stack}
                </pre>
              </details>
            )}
          </div>
        </div>
      )
    }

    return this.props.children
  }
}

// Hook for using error boundary
export function useErrorHandler() {
  return (error: Error) => {
    console.error('Error handler:', error)
    throw error
  }
}

// Component-specific error boundary with custom UI
export function ComponentErrorBoundary({
  children,
  componentName,
}: {
  children: ReactNode
  componentName: string
}) {
  return (
    <ErrorBoundary
<<<<<<< HEAD
      fallback={(error, reset) => (
=======
      fallback={(_error, reset) => (
>>>>>>> 575b9477
        <div className='p-4 border border-destructive/20 rounded-lg bg-destructive/5'>
          <p className='text-sm text-destructive mb-2'>
            Failed to load {componentName}
          </p>
          <Button onClick={reset} variant='outline' size='sm'>
            Retry
          </Button>
        </div>
      )}
      onError={(error) => {
        console.error(`Error in component ${componentName}:`, error)
      }}
    >
      {children}
    </ErrorBoundary>
  )
}<|MERGE_RESOLUTION|>--- conflicted
+++ resolved
@@ -25,21 +25,10 @@
     return { hasError: true, error }
   }
 
-<<<<<<< HEAD
   componentDidCatch(error: Error, errorInfo: React.ErrorInfo) {
     // Log error to console
     console.error('Error caught by boundary:', error)
     console.error('Error info:', errorInfo)
-=======
-  override componentDidCatch(error: Error, errorInfo: React.ErrorInfo) {
-    // Log error to Sentry
-    Sentry.withScope((scope) => {
-      scope.setContext('errorBoundary', {
-        componentStack: errorInfo.componentStack,
-      })
-      Sentry.captureException(error)
-    })
->>>>>>> 575b9477
 
     // Call custom error handler if provided
     if (this.props.onError) {
@@ -123,11 +112,7 @@
 }) {
   return (
     <ErrorBoundary
-<<<<<<< HEAD
       fallback={(error, reset) => (
-=======
-      fallback={(_error, reset) => (
->>>>>>> 575b9477
         <div className='p-4 border border-destructive/20 rounded-lg bg-destructive/5'>
           <p className='text-sm text-destructive mb-2'>
             Failed to load {componentName}
