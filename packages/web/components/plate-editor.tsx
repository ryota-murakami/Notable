--- conflicted
+++ resolved
@@ -30,16 +30,7 @@
 import { Badge } from '@/components/ui/badge'
 
 // Icons
-import {
-  Code,
-  Download,
-  FileImage,
-  FileText,
-  Globe,
-  Tag,
-  Eye,
-  EyeOff,
-} from 'lucide-react'
+import { Code, Download, FileText, Globe, Tag, Eye, EyeOff } from 'lucide-react'
 
 import type { Note } from '@/types/note'
 import { type ExportFormat, useExport } from '@/hooks/use-export'
@@ -138,17 +129,12 @@
     }
 
     const timeoutId = setTimeout(saveNote, 1000)
-<<<<<<< HEAD
     return () => {
       clearTimeout(timeoutId)
       // Save immediately on unmount to prevent data loss
       saveNote()
     }
-  }, [editorValue, title, tags, note, onUpdateNote])
-=======
-    return () => clearTimeout(timeoutId)
   }, [editorValue, title, tags, isHidden, note, onUpdateNote])
->>>>>>> 581ab726
 
   // Save note when title changes
   useEffect(() => {
