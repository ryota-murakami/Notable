import * as React from 'react'

<<<<<<< HEAD
import { cva, type VariantProps } from 'class-variance-authority'
=======
import { type VariantProps, cva } from 'class-variance-authority'

>>>>>>> d60fedf2
import { type PlateStaticProps, PlateStatic } from 'platejs'

import { cn } from '@/lib/utils'

export const editorVariants = cva(
  cn(
    'group/editor',
    'relative w-full cursor-text overflow-x-hidden break-words whitespace-pre-wrap select-text',
    'rounded-md ring-offset-background focus-visible:outline-none',
    'placeholder:text-muted-foreground/80 **:data-slate-placeholder:top-[auto_!important] **:data-slate-placeholder:text-muted-foreground/80 **:data-slate-placeholder:opacity-100!',
    '[&_strong]:font-bold'
  ),
  {
    defaultVariants: {
      variant: 'none',
    },
    variants: {
      disabled: {
        true: 'cursor-not-allowed opacity-50',
      },
      focused: {
        true: 'ring-2 ring-ring ring-offset-2',
      },
      variant: {
        ai: 'w-full px-0 text-base md:text-sm',
        aiChat:
          'max-h-[min(70vh,320px)] w-full max-w-[700px] overflow-y-auto px-5 py-3 text-base md:text-sm',
        default:
          'size-full px-16 pt-4 pb-72 text-base sm:px-[max(64px,calc(50%-350px))]',
        demo: 'size-full px-16 pt-4 pb-72 text-base sm:px-[max(64px,calc(50%-350px))]',
        fullWidth: 'size-full px-16 pt-4 pb-72 text-base sm:px-24',
        none: '',
        select: 'px-3 py-2 text-base data-readonly:w-fit',
      },
    },
  }
)

export function EditorStatic({
  className,
  variant,
  ...props
}: PlateStaticProps & VariantProps<typeof editorVariants>) {
  return (
    <PlateStatic
      className={cn(editorVariants({ variant }), className)}
      {...props}
    />
  )
}<|MERGE_RESOLUTION|>--- conflicted
+++ resolved
@@ -1,11 +1,7 @@
 import * as React from 'react'
 
-<<<<<<< HEAD
-import { cva, type VariantProps } from 'class-variance-authority'
-=======
 import { type VariantProps, cva } from 'class-variance-authority'
 
->>>>>>> d60fedf2
 import { type PlateStaticProps, PlateStatic } from 'platejs'
 
 import { cn } from '@/lib/utils'
