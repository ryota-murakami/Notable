--- conflicted
+++ resolved
@@ -1,14 +1,8 @@
 import * as React from 'react'
-<<<<<<< HEAD
-import { ChevronRight } from 'lucide-react'
-
-import { SlateElement, type SlateElementProps } from 'platejs'
-=======
 
 import { type SlateElementProps, SlateElement } from 'platejs'
 
 import { ChevronRight } from 'lucide-react'
->>>>>>> d60fedf2
 
 export function ToggleElementStatic(props: SlateElementProps) {
   return (
