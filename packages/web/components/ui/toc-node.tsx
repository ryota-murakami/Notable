--- conflicted
+++ resolved
@@ -2,16 +2,10 @@
 
 import * as React from 'react'
 
-<<<<<<< HEAD
-import { cva } from 'class-variance-authority'
-import { PlateElement, type PlateElementProps } from 'platejs/react'
-import { useTocElement, useTocElementState } from '@platejs/toc/react'
-=======
 import { PlateElement, type PlateElementProps } from 'platejs/react'
 
 import { useTocElement, useTocElementState } from '@platejs/toc/react'
 import { cva } from 'class-variance-authority'
->>>>>>> d60fedf2
 
 import { Button } from '@/components/ui/button'
 
