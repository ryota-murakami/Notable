'use client'

import * as React from 'react'

import {
  PlateElement,
  usePluginOption,
  type PlateElementProps,
} from 'platejs/react'
<<<<<<< HEAD
import { EmojiPlugin, insertText, type PlateEditor } from 'platejs'
import { EmojiInlineIndexSearch } from '@platejs/emoji'
=======

import { EmojiInlineIndexSearch, insertEmoji } from '@platejs/emoji'
import { EmojiPlugin } from '@platejs/emoji/react'
>>>>>>> d60fedf2

import { useDebounce } from '@/hooks/use-debounce'

import {
  InlineCombobox,
  InlineComboboxContent,
  InlineComboboxEmpty,
  InlineComboboxGroup,
  InlineComboboxInput,
  InlineComboboxItem,
} from './inline-combobox'

// Helper function to insert emoji
const insertEmoji = (editor: PlateEditor, emoji: any) => {
  insertText(editor, emoji.skins[0].native)
  editor.tf.focus()
}

export function EmojiInputElement(props: PlateElementProps) {
  const { children, editor, element } = props
  const data = usePluginOption(EmojiPlugin, 'data')!
  const [value, setValue] = React.useState('')
  const debouncedValue = useDebounce(value, 100)
  const isPending = value !== debouncedValue

  const filteredEmojis = React.useMemo(() => {
    if (debouncedValue.trim().length === 0) return []

    return EmojiInlineIndexSearch.getInstance(data)
      .search(debouncedValue.replace(/:$/, ''))
      .get()
  }, [data, debouncedValue])

  return (
    <PlateElement as='span' {...props}>
      <InlineCombobox
        value={value}
        element={element}
        filter={false}
        setValue={setValue}
        trigger=':'
        hideWhenNoValue
      >
        <InlineComboboxInput />

        <InlineComboboxContent>
          {!isPending && <InlineComboboxEmpty>No results</InlineComboboxEmpty>}

          <InlineComboboxGroup>
            {filteredEmojis.map((emoji) => (
              <InlineComboboxItem
                key={emoji.id}
                value={emoji.name}
                onClick={() => insertEmoji(editor, emoji)}
              >
                {emoji.skins[0]?.native} {emoji.name}
              </InlineComboboxItem>
            ))}
          </InlineComboboxGroup>
        </InlineComboboxContent>
      </InlineCombobox>

      {children}
    </PlateElement>
  )
}<|MERGE_RESOLUTION|>--- conflicted
+++ resolved
@@ -7,14 +7,9 @@
   usePluginOption,
   type PlateElementProps,
 } from 'platejs/react'
-<<<<<<< HEAD
-import { EmojiPlugin, insertText, type PlateEditor } from 'platejs'
-import { EmojiInlineIndexSearch } from '@platejs/emoji'
-=======
 
 import { EmojiInlineIndexSearch, insertEmoji } from '@platejs/emoji'
 import { EmojiPlugin } from '@platejs/emoji/react'
->>>>>>> d60fedf2
 
 import { useDebounce } from '@/hooks/use-debounce'
 
@@ -26,12 +21,6 @@
   InlineComboboxInput,
   InlineComboboxItem,
 } from './inline-combobox'
-
-// Helper function to insert emoji
-const insertEmoji = (editor: PlateEditor, emoji: any) => {
-  insertText(editor, emoji.skins[0].native)
-  editor.tf.focus()
-}
 
 export function EmojiInputElement(props: PlateElementProps) {
   const { children, editor, element } = props
