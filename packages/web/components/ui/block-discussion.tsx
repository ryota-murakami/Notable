'use client'

import * as React from 'react'

<<<<<<< HEAD
=======
import {
  type PlateElementProps,
  type RenderNodeWrapper,
  useEditorPlugin,
  useEditorRef,
  usePluginOption,
} from 'platejs/react'

>>>>>>> d60fedf2
import { getDraftCommentKey } from '@platejs/comment'
import { CommentPlugin } from '@platejs/comment/react'
import { SuggestionPlugin } from '@platejs/suggestion/react'
import {
  MessageSquareTextIcon,
  MessagesSquareIcon,
  PencilLineIcon,
} from 'lucide-react'
import {
  type AnyPluginConfig,
  type NodeEntry,
  type Path,
  type TCommentText,
  type TElement,
  type TSuggestionText,
  PathApi,
  TextApi,
} from 'platejs'
<<<<<<< HEAD
import {
  useEditorPlugin,
  useEditorRef,
  usePluginOption,
  type PlateElementProps,
  type RenderNodeWrapper,
} from 'platejs/react'
=======
>>>>>>> d60fedf2

import { Button } from '@/components/ui/button'
import {
  Popover,
  PopoverAnchor,
  PopoverContent,
  PopoverTrigger,
} from '@/components/ui/popover'
import { commentPlugin } from '@/components/editor/plugins/comment-kit'
import {
  type TDiscussion,
  discussionPlugin,
} from '@/components/editor/plugins/discussion-kit'
import { suggestionPlugin } from '@/components/editor/plugins/suggestion-kit'

import {
  BlockSuggestionCard,
  isResolvedSuggestion,
  useResolveSuggestion,
} from './block-suggestion'
import { Comment, CommentCreateForm } from './comment'

export const BlockDiscussion: RenderNodeWrapper<AnyPluginConfig> = (props) => {
  const { editor, element } = props

  const commentsApi = editor.getApi(CommentPlugin).comment
  const blockPath = editor.api.findPath(element)

  // avoid duplicate in table or column
  if (!blockPath || blockPath.length > 1) return

  const draftCommentNode = commentsApi.node({ at: blockPath, isDraft: true })

  const commentNodes = [...commentsApi.nodes({ at: blockPath })]

  const suggestionNodes = [
    ...editor.getApi(SuggestionPlugin).suggestion.nodes({ at: blockPath }),
  ]

  if (
    commentNodes.length === 0 &&
    suggestionNodes.length === 0 &&
    !draftCommentNode
  ) {
    return
  }

  return (props) => (
    <BlockCommentContent
      blockPath={blockPath}
      commentNodes={commentNodes}
      draftCommentNode={draftCommentNode}
      suggestionNodes={suggestionNodes}
      {...props}
    />
  )
}

const BlockCommentContent = ({
  blockPath,
  children,
  commentNodes,
  draftCommentNode,
  suggestionNodes,
}: PlateElementProps & {
  blockPath: Path
  commentNodes: NodeEntry<TCommentText>[]
  draftCommentNode: NodeEntry<TCommentText> | undefined
  suggestionNodes: NodeEntry<TElement | TSuggestionText>[]
}) => {
  const editor = useEditorRef()

  const resolvedSuggestions = useResolveSuggestion(suggestionNodes, blockPath)
  const resolvedDiscussions = useResolvedDiscussion(commentNodes, blockPath)

  const suggestionsCount = resolvedSuggestions.length
  const discussionsCount = resolvedDiscussions.length
  const totalCount = suggestionsCount + discussionsCount

  const activeSuggestionId = usePluginOption(suggestionPlugin, 'activeId')
  const activeSuggestion =
    activeSuggestionId &&
    resolvedSuggestions.find((s) => s.suggestionId === activeSuggestionId)

  const commentingBlock = usePluginOption(commentPlugin, 'commentingBlock')
  const activeCommentId = usePluginOption(commentPlugin, 'activeId')
  const isCommenting = activeCommentId === getDraftCommentKey()
  const activeDiscussion =
    activeCommentId && resolvedDiscussions.find((d) => d.id === activeCommentId)

  const noneActive = !activeSuggestion && !activeDiscussion

  const sortedMergedData = [
    ...resolvedDiscussions,
    ...resolvedSuggestions,
  ].sort((a, b) => a.createdAt.getTime() - b.createdAt.getTime())

  const selected =
    resolvedDiscussions.some((d) => d.id === activeCommentId) ||
    resolvedSuggestions.some((s) => s.suggestionId === activeSuggestionId)

  const [_open, setOpen] = React.useState(selected)

  // in some cases, we may comment the multiple blocks
  const commentingCurrent =
    !!commentingBlock && PathApi.equals(blockPath, commentingBlock)

  const open =
    _open ||
    selected ||
    (isCommenting && !!draftCommentNode && commentingCurrent)

  const anchorElement = React.useMemo(() => {
    let activeNode: NodeEntry | undefined

    if (activeSuggestion) {
      activeNode = suggestionNodes.find(
        ([node]) =>
          TextApi.isText(node) &&
          editor.getApi(SuggestionPlugin).suggestion.nodeId(node) ===
            activeSuggestion.suggestionId
      )
    }

    if (activeCommentId) {
      if (activeCommentId === getDraftCommentKey()) {
        activeNode = draftCommentNode
      } else {
        activeNode = commentNodes.find(
          ([node]) =>
            editor.getApi(commentPlugin).comment.nodeId(node) ===
            activeCommentId
        )
      }
    }

    if (!activeNode) return null

    return editor.api.toDOMNode(activeNode[0])!
    // eslint-disable-next-line react-hooks/exhaustive-deps
  }, [
    open,
    activeSuggestion,
    activeCommentId,
    editor.api,
    suggestionNodes,
    draftCommentNode,
    commentNodes,
  ])

  if (suggestionsCount + resolvedDiscussions.length === 0 && !draftCommentNode)
    return <div className='w-full'>{children}</div>

  return (
    <div className='flex w-full justify-between'>
      <Popover
        open={open}
        onOpenChange={(_open_) => {
          if (!_open_ && isCommenting && draftCommentNode) {
            editor.tf.unsetNodes(getDraftCommentKey(), {
              at: [],
              mode: 'lowest',
              match: (n) => n[getDraftCommentKey()],
            })
          }
          setOpen(_open_)
        }}
      >
        <div className='w-full'>{children}</div>
        {anchorElement && (
          <PopoverAnchor
            asChild
            className='w-full'
            virtualRef={{ current: anchorElement }}
          />
        )}

        <PopoverContent
          className='max-h-[min(50dvh,calc(-24px+var(--radix-popper-available-height)))] w-[380px] max-w-[calc(100vw-24px)] min-w-[130px] overflow-y-auto p-0 data-[state=closed]:opacity-0'
          onCloseAutoFocus={(e) => e.preventDefault()}
          onOpenAutoFocus={(e) => e.preventDefault()}
          align='center'
          side='bottom'
        >
          {isCommenting ? (
            <CommentCreateForm className='p-4' focusOnMount />
          ) : (
            <React.Fragment>
              {noneActive ? (
                sortedMergedData.map((item, index) =>
                  isResolvedSuggestion(item) ? (
                    <BlockSuggestionCard
                      key={item.suggestionId}
                      idx={index}
                      isLast={index === sortedMergedData.length - 1}
                      suggestion={item}
                    />
                  ) : (
                    <BlockComment
                      key={item.id}
                      discussion={item}
                      isLast={index === sortedMergedData.length - 1}
                    />
                  )
                )
              ) : (
                <React.Fragment>
                  {activeSuggestion && (
                    <BlockSuggestionCard
                      key={activeSuggestion.suggestionId}
                      idx={0}
                      isLast={true}
                      suggestion={activeSuggestion}
                    />
                  )}

                  {activeDiscussion && (
                    <BlockComment discussion={activeDiscussion} isLast={true} />
                  )}
                </React.Fragment>
              )}
            </React.Fragment>
          )}
        </PopoverContent>

        {totalCount > 0 && (
          <div className='relative left-0 size-0 select-none'>
            <PopoverTrigger asChild>
              <Button
                variant='ghost'
                className='mt-1 ml-1 flex h-6 gap-1 !px-1.5 py-0 text-muted-foreground/80 hover:text-muted-foreground/80 data-[active=true]:bg-muted'
                data-active={open}
                contentEditable={false}
              >
                {suggestionsCount > 0 && discussionsCount === 0 && (
                  <PencilLineIcon className='size-4 shrink-0' />
                )}

                {suggestionsCount === 0 && discussionsCount > 0 && (
                  <MessageSquareTextIcon className='size-4 shrink-0' />
                )}

                {suggestionsCount > 0 && discussionsCount > 0 && (
                  <MessagesSquareIcon className='size-4 shrink-0' />
                )}

                <span className='text-xs font-semibold'>{totalCount}</span>
              </Button>
            </PopoverTrigger>
          </div>
        )}
      </Popover>
    </div>
  )
}

function BlockComment({
  discussion,
  isLast,
}: {
  discussion: TDiscussion
  isLast: boolean
}) {
  const [editingId, setEditingId] = React.useState<string | null>(null)

  return (
    <React.Fragment key={discussion.id}>
      <div className='p-4'>
        {discussion.comments.map((comment, index) => (
          <Comment
            key={comment.id ?? index}
            comment={comment}
            discussionLength={discussion.comments.length}
            {...(discussion?.documentContent && {
              documentContent: discussion.documentContent,
            })}
            editingId={editingId}
            index={index}
            setEditingId={setEditingId}
            showDocumentContent
          />
        ))}
        <CommentCreateForm discussionId={discussion.id} />
      </div>

      {!isLast && <div className='h-px w-full bg-muted' />}
    </React.Fragment>
  )
}

const useResolvedDiscussion = (
  commentNodes: NodeEntry<TCommentText>[],
  blockPath: Path
) => {
  const { api, getOption, setOption } = useEditorPlugin(commentPlugin)

  const discussions = usePluginOption(discussionPlugin, 'discussions')

  commentNodes.forEach(([node]) => {
    const id = api.comment.nodeId(node)
    const map = getOption('uniquePathMap')

    if (!id) return

    const previousPath = map.get(id)

    // If there are no comment nodes in the corresponding path in the map, then update it.
    if (PathApi.isPath(previousPath)) {
      const nodes = api.comment.node({ id, at: previousPath })

      if (!nodes) {
        setOption('uniquePathMap', new Map(map).set(id, blockPath))
        return
      }

      return
    }
    // TODO: fix throw error
    setOption('uniquePathMap', new Map(map).set(id, blockPath))
  })

  const commentsIds = new Set(
    commentNodes.map(([node]) => api.comment.nodeId(node)).filter(Boolean)
  )

  const resolvedDiscussions = discussions
    .map((d: TDiscussion) => ({
      ...d,
      createdAt: new Date(d.createdAt),
    }))
    .filter((item: TDiscussion) => {
      /** If comment cross blocks just show it in the first block */
      const commentsPathMap = getOption('uniquePathMap')
      const firstBlockPath = commentsPathMap.get(item.id)

      if (!firstBlockPath) return false
      if (!PathApi.equals(firstBlockPath, blockPath)) return false

      return (
        api.comment.has({ id: item.id }) &&
        commentsIds.has(item.id) &&
        !item.isResolved
      )
    })

  return resolvedDiscussions
}<|MERGE_RESOLUTION|>--- conflicted
+++ resolved
@@ -2,8 +2,6 @@
 
 import * as React from 'react'
 
-<<<<<<< HEAD
-=======
 import {
   type PlateElementProps,
   type RenderNodeWrapper,
@@ -12,7 +10,6 @@
   usePluginOption,
 } from 'platejs/react'
 
->>>>>>> d60fedf2
 import { getDraftCommentKey } from '@platejs/comment'
 import { CommentPlugin } from '@platejs/comment/react'
 import { SuggestionPlugin } from '@platejs/suggestion/react'
@@ -31,16 +28,6 @@
   PathApi,
   TextApi,
 } from 'platejs'
-<<<<<<< HEAD
-import {
-  useEditorPlugin,
-  useEditorRef,
-  usePluginOption,
-  type PlateElementProps,
-  type RenderNodeWrapper,
-} from 'platejs/react'
-=======
->>>>>>> d60fedf2
 
 import { Button } from '@/components/ui/button'
 import {
