import * as React from 'react'

<<<<<<< HEAD
import { SlateElement, type SlateElementProps } from 'platejs'
=======
import { type SlateElementProps, SlateElement } from 'platejs'
>>>>>>> d60fedf2

import { cn } from '@/lib/utils'

export function HrElementStatic(props: SlateElementProps) {
  return (
    <SlateElement {...props}>
      <div className='cursor-text py-6' contentEditable={false}>
        <hr
          className={cn(
            'h-0.5 rounded-sm border-none bg-muted bg-clip-content'
          )}
        />
      </div>
      {props.children}
    </SlateElement>
  )
}<|MERGE_RESOLUTION|>--- conflicted
+++ resolved
@@ -1,10 +1,6 @@
 import * as React from 'react'
 
-<<<<<<< HEAD
-import { SlateElement, type SlateElementProps } from 'platejs'
-=======
 import { type SlateElementProps, SlateElement } from 'platejs'
->>>>>>> d60fedf2
 
 import { cn } from '@/lib/utils'
 
