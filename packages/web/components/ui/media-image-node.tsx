--- conflicted
+++ resolved
@@ -1,24 +1,13 @@
 'use client'
 
 import * as React from 'react'
-import { Image } from 'lucide-react'
 
 import type { TImageElement } from 'platejs'
 import { PlateElement, withHOC, type PlateElementProps } from 'platejs/react'
-<<<<<<< HEAD
-import {
-  ImagePlugin,
-  ResizableProvider,
-  useDraggable,
-  useMediaState,
-  useResizableValue,
-} from '@platejs/media/react'
-=======
 
 import { useDraggable } from '@platejs/dnd'
 import { Image, ImagePlugin, useMediaState } from '@platejs/media/react'
 import { ResizableProvider, useResizableValue } from '@platejs/resizable'
->>>>>>> d60fedf2
 
 import { cn } from '@/lib/utils'
 
@@ -55,7 +44,7 @@
                 className={mediaResizeHandleVariants({ direction: 'left' })}
                 options={{ direction: 'left' }}
               />
-              <img
+              <Image
                 ref={handleRef}
                 className={cn(
                   'block w-full max-w-full cursor-pointer object-cover px-0',
@@ -64,7 +53,6 @@
                   isDragging && 'opacity-50'
                 )}
                 alt={props.attributes.alt as string | undefined}
-                src={props.element.url}
               />
               <ResizeHandle
                 className={mediaResizeHandleVariants({
