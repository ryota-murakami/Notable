'use client'

import * as React from 'react'
import TextareaAutosize, {
  type TextareaAutosizeProps,
} from 'react-textarea-autosize'

import type { TEquationElement } from 'platejs'
<<<<<<< HEAD
import { useEquationElement, useEquationInput } from '@platejs/math/react'
import { BlockSelectionPlugin } from '@platejs/selection/react'
import { CornerDownLeftIcon, RadicalIcon } from 'lucide-react'
=======
>>>>>>> d60fedf2
import {
  type PlateElementProps,
  createPrimitiveComponent,
  PlateElement,
  useEditorRef,
  useEditorSelector,
  useElement,
  useReadOnly,
  useSelected,
  type PlateElementProps,
} from 'platejs/react'

import { useEquationElement, useEquationInput } from '@platejs/math/react'
import { BlockSelectionPlugin } from '@platejs/selection/react'
import { CornerDownLeftIcon, RadicalIcon } from 'lucide-react'

import { Button } from '@/components/ui/button'
import {
  Popover,
  PopoverContent,
  PopoverTrigger,
} from '@/components/ui/popover'
import { cn } from '@/lib/utils'

export function EquationElement(props: PlateElementProps<TEquationElement>) {
  const selected = useSelected()
  const [open, setOpen] = React.useState(selected)
  const katexRef = React.useRef<HTMLDivElement | null>(null)

  useEquationElement({
    element: props.element,
    katexRef: katexRef,
    options: {
      displayMode: true,
      errorColor: '#cc0000',
      fleqn: false,
      leqno: false,
      macros: { '\\f': '#1f(#2)' },
      output: 'htmlAndMathml',
      strict: 'warn',
      throwOnError: false,
      trust: false,
    },
  })

  return (
    <PlateElement className='my-1' {...props}>
      <Popover open={open} onOpenChange={setOpen} modal={false}>
        <PopoverTrigger asChild>
          <button
            type='button'
            className={cn(
              'group flex cursor-pointer items-center justify-center rounded-sm select-none hover:bg-primary/10 data-[selected=true]:bg-primary/10',
              props.element.texExpression.length === 0
                ? 'bg-muted p-3 pr-9'
                : 'px-2 py-1'
            )}
            data-selected={selected}
            contentEditable={false}
<<<<<<< HEAD
            role='button'
=======
>>>>>>> d60fedf2
          >
            {props.element.texExpression.length > 0 ? (
              <span ref={katexRef} />
            ) : (
              <div className='flex h-7 w-full items-center gap-2 text-sm whitespace-nowrap text-muted-foreground'>
                <RadicalIcon className='size-6 text-muted-foreground/80' />
                <div>Add a Tex equation</div>
              </div>
            )}
          </button>
        </PopoverTrigger>

        <EquationPopoverContent
          open={open}
          placeholder={`f(x) = \\begin{cases}\n  x^2, &\\quad x > 0 \\\\\n  0, &\\quad x = 0 \\\\\n  -x^2, &\\quad x < 0\n\\end{cases}`}
          isInline={false}
          setOpen={setOpen}
        />
      </Popover>

      {props.children}
    </PlateElement>
  )
}

export function InlineEquationElement(
  props: PlateElementProps<TEquationElement>
) {
  const element = props.element
  const katexRef = React.useRef<HTMLDivElement | null>(null)
  const selected = useSelected()
  const isCollapsed = useEditorSelector(
    (editor) => editor.api.isCollapsed(),
    []
  )
  const [open, setOpen] = React.useState(selected && isCollapsed)

  React.useEffect(() => {
    if (selected && isCollapsed) {
      setOpen(true)
    }
  }, [selected, isCollapsed])

  useEquationElement({
    element,
    katexRef: katexRef,
    options: {
      displayMode: true,
      errorColor: '#cc0000',
      fleqn: false,
      leqno: false,
      macros: { '\\f': '#1f(#2)' },
      output: 'htmlAndMathml',
      strict: 'warn',
      throwOnError: false,
      trust: false,
    },
  })

  return (
    <PlateElement
      {...props}
      className={cn(
        'mx-1 inline-block rounded-sm select-none [&_.katex-display]:my-0!'
      )}
    >
      <Popover open={open} onOpenChange={setOpen} modal={false}>
        <PopoverTrigger asChild>
          <div
            className={cn(
              'after:absolute after:inset-0 after:-top-0.5 after:-left-1 after:z-1 after:h-[calc(100%)+4px] after:w-[calc(100%+8px)] after:rounded-sm after:content-[""]',
              'h-6',
              ((element.texExpression.length > 0 && open) || selected) &&
                'after:bg-brand/15',
              element.texExpression.length === 0 &&
                'text-muted-foreground after:bg-neutral-500/10'
            )}
            contentEditable={false}
          >
            <span
              ref={katexRef}
              className={cn(
                element.texExpression.length === 0 && 'hidden',
                'font-mono leading-none'
              )}
            />
            {element.texExpression.length === 0 && (
              <span>
                <RadicalIcon className='mr-1 inline-block h-[19px] w-4 py-[1.5px] align-text-bottom' />
                New equation
              </span>
            )}
          </div>
        </PopoverTrigger>

        <EquationPopoverContent
          className='my-auto'
          open={open}
          placeholder='E = mc^2'
          setOpen={setOpen}
          isInline
        />
      </Popover>

      {props.children}
    </PlateElement>
  )
}

const EquationInput = createPrimitiveComponent(TextareaAutosize)({
  propsHook: useEquationInput,
})

const EquationPopoverContent = ({
  className,
  isInline,
  open,
  setOpen,
  ...props
}: {
  isInline: boolean
  open: boolean
  setOpen: (open: boolean) => void
} & TextareaAutosizeProps) => {
  const editor = useEditorRef()
  const readOnly = useReadOnly()
  const element = useElement<TEquationElement>()

  React.useEffect(() => {
    if (isInline && open) {
      setOpen(true)
    }
  }, [isInline, open, setOpen])

  if (readOnly) return null

  const onClose = () => {
    setOpen(false)

    if (isInline) {
      editor.tf.select(element, { focus: true, next: true })
    } else {
      editor
        .getApi(BlockSelectionPlugin)
        .blockSelection.set(element.id as string)
    }
  }

  return (
    <PopoverContent
      className='flex gap-2'
      onEscapeKeyDown={(e) => {
        e.preventDefault()
      }}
      contentEditable={false}
    >
      <EquationInput
        className={cn('max-h-[50vh] grow resize-none p-2 text-sm', className)}
        state={{ isInline, open, onClose }}
        autoFocus
        {...props}
      />

      <Button variant='secondary' className='px-3' onClick={onClose}>
        Done <CornerDownLeftIcon className='size-3.5' />
      </Button>
    </PopoverContent>
  )
}<|MERGE_RESOLUTION|>--- conflicted
+++ resolved
@@ -6,12 +6,6 @@
 } from 'react-textarea-autosize'
 
 import type { TEquationElement } from 'platejs'
-<<<<<<< HEAD
-import { useEquationElement, useEquationInput } from '@platejs/math/react'
-import { BlockSelectionPlugin } from '@platejs/selection/react'
-import { CornerDownLeftIcon, RadicalIcon } from 'lucide-react'
-=======
->>>>>>> d60fedf2
 import {
   type PlateElementProps,
   createPrimitiveComponent,
@@ -21,7 +15,6 @@
   useElement,
   useReadOnly,
   useSelected,
-  type PlateElementProps,
 } from 'platejs/react'
 
 import { useEquationElement, useEquationInput } from '@platejs/math/react'
@@ -71,10 +64,6 @@
             )}
             data-selected={selected}
             contentEditable={false}
-<<<<<<< HEAD
-            role='button'
-=======
->>>>>>> d60fedf2
           >
             {props.element.texExpression.length > 0 ? (
               <span ref={katexRef} />
