--- conflicted
+++ resolved
@@ -2,15 +2,6 @@
 
 import * as React from 'react'
 import { cn } from '../../lib/utils'
-<<<<<<< HEAD
-import { motion, AnimatePresence } from 'framer-motion'
-import {
-  MaximizeIcon,
-  MinimizeIcon,
-  EyeIcon,
-  EditIcon,
-  BookOpenIcon,
-=======
 import { AnimatePresence, motion } from 'framer-motion'
 import {
   BookOpenIcon,
@@ -18,7 +9,6 @@
   EyeIcon,
   MaximizeIcon,
   MinimizeIcon,
->>>>>>> 1def3c97
   TypeIcon,
 } from 'lucide-react'
 import { Button } from '../../design-system/components/button'
@@ -292,10 +282,6 @@
             exit={{ opacity: 0 }}
             transition={{ duration: 0.3 }}
             className='fixed inset-0 bg-background/95 backdrop-blur-sm z-10 pointer-events-none'
-<<<<<<< HEAD
-            style={{ marginTop: 0, marginLeft: 0 }}
-=======
->>>>>>> 1def3c97
           />
         )}
       </AnimatePresence>
