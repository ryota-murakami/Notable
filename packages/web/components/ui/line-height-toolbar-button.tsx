--- conflicted
+++ resolved
@@ -3,18 +3,11 @@
 import * as React from 'react'
 
 import {
-<<<<<<< HEAD
-  DropdownMenuItemIndicator,
-  type DropdownMenuProps,
-} from '@radix-ui/react-dropdown-menu'
-import { LineHeightPlugin } from 'platejs'
-=======
   type DropdownMenuProps,
   DropdownMenuItemIndicator,
 } from '@radix-ui/react-dropdown-menu'
 
 import { LineHeightPlugin } from '@platejs/basic-styles/react'
->>>>>>> d60fedf2
 import { CheckIcon, WrapText } from 'lucide-react'
 import { useEditorRef, useSelectionFragmentProp } from 'platejs/react'
 
@@ -61,11 +54,7 @@
           {values.map((value) => (
             <DropdownMenuRadioItem
               key={value}
-<<<<<<< HEAD
-              className='min-w-[180px] pl-2 [&>span:first-child]:hidden'
-=======
               className='min-w-[180px] pl-2 *:first:[span]:hidden'
->>>>>>> d60fedf2
               value={value}
             >
               <span className='pointer-events-none absolute right-2 flex size-3.5 items-center justify-center'>
