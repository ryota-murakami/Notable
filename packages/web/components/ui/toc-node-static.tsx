--- conflicted
+++ resolved
@@ -7,12 +7,9 @@
   type SlateElementProps,
   type TElement,
 } from 'platejs'
-<<<<<<< HEAD
-=======
 
 import { type Heading, BaseTocPlugin, isHeading } from '@platejs/toc'
 import { cva } from 'class-variance-authority'
->>>>>>> d60fedf2
 
 import { Button } from '@/components/ui/button'
 
