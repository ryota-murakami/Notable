--- conflicted
+++ resolved
@@ -11,14 +11,11 @@
   withHOC,
   type PlateElementProps,
 } from 'platejs/react'
-<<<<<<< HEAD
-=======
 
 import { useDraggable } from '@platejs/dnd'
 import { parseTwitterUrl, parseVideoUrl } from '@platejs/media'
 import { useMediaState } from '@platejs/media/react'
 import { ResizableProvider, useResizableValue } from '@platejs/resizable'
->>>>>>> d60fedf2
 
 import { cn } from '@/lib/utils'
 
@@ -105,14 +102,6 @@
 
               {isUpload && isEditorMounted && (
                 <div ref={handleRef}>
-<<<<<<< HEAD
-                  <ReactPlayer
-                    height='100%'
-                    url={unsafeUrl}
-                    width='100%'
-                    controls
-                  />
-=======
                   <div style={{ width: '100%', height: '100%' }}>
                     <ReactPlayer
                       src={unsafeUrl}
@@ -120,7 +109,6 @@
                       style={{ width: '100%', height: '100%' }}
                     />
                   </div>
->>>>>>> d60fedf2
                 </div>
               )}
             </div>
