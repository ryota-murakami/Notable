--- conflicted
+++ resolved
@@ -1,36 +1,20 @@
 'use client'
 
 import * as React from 'react'
-import { ExternalLink, Link, Text, Unlink } from 'lucide-react'
-
-<<<<<<< HEAD
-import { KEYS, type TLinkElement } from 'platejs'
-import {
-  useEditorRef,
-  useEditorSelection,
-  useFormInputProps,
-  usePluginOption,
-} from 'platejs/react'
-=======
+
 import { type TLinkElement, KEYS } from 'platejs'
 
 import { type UseVirtualFloatingOptions, flip, offset } from '@platejs/floating'
 import { getLinkAttributes } from '@platejs/link'
->>>>>>> d60fedf2
 import {
+  type LinkFloatingToolbarState,
   FloatingLinkUrlInput,
   useFloatingLinkEdit,
   useFloatingLinkEditState,
   useFloatingLinkInsert,
   useFloatingLinkInsertState,
-  getLinkAttributes,
 } from '@platejs/link/react'
-import type { UseVirtualFloatingOptions } from '@platejs/floating'
-import type { LinkFloatingToolbarState } from '@platejs/link'
-import { offset, flip } from '@floating-ui/react'
 import { cva } from 'class-variance-authority'
-<<<<<<< HEAD
-=======
 import { ExternalLink, Link, Text, Unlink } from 'lucide-react'
 import {
   useEditorRef,
@@ -38,7 +22,6 @@
   useFormInputProps,
   usePluginOption,
 } from 'platejs/react'
->>>>>>> d60fedf2
 
 import { buttonVariants } from '@/components/ui/button'
 import { Separator } from '@/components/ui/separator'
