--- conflicted
+++ resolved
@@ -22,15 +22,9 @@
       {...props}
       className={cn(
         'inline-block rounded-md bg-muted px-1.5 py-0.5 align-baseline text-sm font-medium',
-<<<<<<< HEAD
-        element.children[0][KEYS.bold] === true && 'font-bold',
-        element.children[0][KEYS.italic] === true && 'italic',
-        element.children[0][KEYS.underline] === true && 'underline'
-=======
         element.children[0]?.[KEYS.bold] === true && 'font-bold',
         element.children[0]?.[KEYS.italic] === true && 'italic',
         element.children[0]?.[KEYS.underline] === true && 'underline'
->>>>>>> d60fedf2
       )}
       attributes={{
         ...props.attributes,
