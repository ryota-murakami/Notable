'use client'

import * as React from 'react'

import {
<<<<<<< HEAD
  DropdownMenuItemIndicator,
  type DropdownMenuProps,
} from '@radix-ui/react-dropdown-menu'
=======
  type DropdownMenuProps,
  DropdownMenuItemIndicator,
} from '@radix-ui/react-dropdown-menu'
import { type TElement, KEYS } from 'platejs'
import { useEditorRef, useSelectionFragmentProp } from 'platejs/react'
>>>>>>> d60fedf2
import {
  CheckIcon,
  ChevronRightIcon,
  Columns3Icon,
  FileCodeIcon,
  Heading1Icon,
  Heading2Icon,
  Heading3Icon,
  Heading4Icon,
  Heading5Icon,
  Heading6Icon,
  ListIcon,
  ListOrderedIcon,
  PilcrowIcon,
  QuoteIcon,
  SquareIcon,
} from 'lucide-react'
<<<<<<< HEAD
import { KEYS, type TElement } from 'platejs'
import { useEditorRef, useSelectionFragmentProp } from 'platejs/react'
=======
>>>>>>> d60fedf2

import {
  DropdownMenu,
  DropdownMenuContent,
  DropdownMenuRadioItem,
  DropdownMenuTrigger,
} from '@/components/ui/dropdown-menu'
import { getBlockType, setBlockType } from '@/components/editor/transforms'

import { ToolbarButton, ToolbarMenuGroup } from './toolbar'

export const turnIntoItems = [
  {
    icon: <PilcrowIcon />,
    keywords: ['paragraph'],
    label: 'Text',
    value: KEYS.p,
  },
  {
    icon: <Heading1Icon />,
    keywords: ['title', 'h1'],
    label: 'Heading 1',
    value: 'h1',
  },
  {
    icon: <Heading2Icon />,
    keywords: ['subtitle', 'h2'],
    label: 'Heading 2',
    value: 'h2',
  },
  {
    icon: <Heading3Icon />,
    keywords: ['subtitle', 'h3'],
    label: 'Heading 3',
    value: 'h3',
  },
  {
    icon: <Heading4Icon />,
    keywords: ['subtitle', 'h4'],
    label: 'Heading 4',
    value: 'h4',
  },
  {
    icon: <Heading5Icon />,
    keywords: ['subtitle', 'h5'],
    label: 'Heading 5',
    value: 'h5',
  },
  {
    icon: <Heading6Icon />,
    keywords: ['subtitle', 'h6'],
    label: 'Heading 6',
    value: 'h6',
  },
  {
    icon: <ListIcon />,
    keywords: ['unordered', 'ul', '-'],
    label: 'Bulleted list',
    value: KEYS.ul,
  },
  {
    icon: <ListOrderedIcon />,
    keywords: ['ordered', 'ol', '1'],
    label: 'Numbered list',
    value: KEYS.ol,
  },
  {
    icon: <SquareIcon />,
    keywords: ['checklist', 'task', 'checkbox', '[]'],
    label: 'To-do list',
    value: KEYS.listTodo,
  },
  {
    icon: <ChevronRightIcon />,
    keywords: ['collapsible', 'expandable'],
    label: 'Toggle list',
    value: KEYS.toggle,
  },
  {
    icon: <FileCodeIcon />,
    keywords: ['```'],
    label: 'Code',
    value: KEYS.codeBlock,
  },
  {
    icon: <QuoteIcon />,
    keywords: ['citation', 'blockquote', '>'],
    label: 'Quote',
    value: KEYS.blockquote,
  },
  {
    icon: <Columns3Icon />,
    label: '3 columns',
    value: 'action_three_columns',
  },
]

export function TurnIntoToolbarButton(props: DropdownMenuProps) {
  const editor = useEditorRef()
  const [open, setOpen] = React.useState(false)

  const value = useSelectionFragmentProp({
    defaultValue: KEYS.p,
    getProp: (node) => getBlockType(node as TElement),
  })
  const selectedItem = React.useMemo(
    () =>
      turnIntoItems.find((item) => item.value === (value ?? KEYS.p)) ??
      turnIntoItems[0],
    [value]
  )

  return (
    <DropdownMenu open={open} onOpenChange={setOpen} modal={false} {...props}>
      <DropdownMenuTrigger asChild>
        <ToolbarButton
          className='min-w-[125px]'
          pressed={open}
          tooltip='Turn into'
          isDropdown
        >
          {selectedItem?.label}
        </ToolbarButton>
      </DropdownMenuTrigger>

      <DropdownMenuContent
        className='ignore-click-outside/toolbar min-w-0'
        onCloseAutoFocus={(e) => {
          e.preventDefault()
          editor.tf.focus()
        }}
        align='start'
      >
        <ToolbarMenuGroup
          {...(value !== undefined && { value })}
          onValueChange={(type) => {
            setBlockType(editor, type)
          }}
          label='Turn into'
        >
          {turnIntoItems.map(({ icon, label, value: itemValue }) => (
            <DropdownMenuRadioItem
              key={itemValue}
              className='min-w-[180px] pl-2 *:first:[span]:hidden'
              value={itemValue}
            >
              <span className='pointer-events-none absolute right-2 flex size-3.5 items-center justify-center'>
                <DropdownMenuItemIndicator>
                  <CheckIcon />
                </DropdownMenuItemIndicator>
              </span>
              {icon}
              {label}
            </DropdownMenuRadioItem>
          ))}
        </ToolbarMenuGroup>
      </DropdownMenuContent>
    </DropdownMenu>
  )
}<|MERGE_RESOLUTION|>--- conflicted
+++ resolved
@@ -3,17 +3,11 @@
 import * as React from 'react'
 
 import {
-<<<<<<< HEAD
-  DropdownMenuItemIndicator,
-  type DropdownMenuProps,
-} from '@radix-ui/react-dropdown-menu'
-=======
   type DropdownMenuProps,
   DropdownMenuItemIndicator,
 } from '@radix-ui/react-dropdown-menu'
 import { type TElement, KEYS } from 'platejs'
 import { useEditorRef, useSelectionFragmentProp } from 'platejs/react'
->>>>>>> d60fedf2
 import {
   CheckIcon,
   ChevronRightIcon,
@@ -31,11 +25,6 @@
   QuoteIcon,
   SquareIcon,
 } from 'lucide-react'
-<<<<<<< HEAD
-import { KEYS, type TElement } from 'platejs'
-import { useEditorRef, useSelectionFragmentProp } from 'platejs/react'
-=======
->>>>>>> d60fedf2
 
 import {
   DropdownMenu,
