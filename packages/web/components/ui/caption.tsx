'use client'

import * as React from 'react'

<<<<<<< HEAD
=======
import { cva, type VariantProps } from 'class-variance-authority'

>>>>>>> d60fedf2
import {
  Caption as CaptionPrimitive,
  CaptionTextarea as CaptionTextareaPrimitive,
  useCaptionButton,
  useCaptionButtonState,
} from '@platejs/caption/react'
import { createPrimitiveComponent } from '@udecode/cn'
<<<<<<< HEAD
import { cva, type VariantProps } from 'class-variance-authority'
=======
>>>>>>> d60fedf2

import { Button } from '@/components/ui/button'
import { cn } from '@/lib/utils'

const captionVariants = cva('max-w-full', {
  defaultVariants: {
    align: 'center',
  },
  variants: {
    align: {
      center: 'mx-auto',
      left: 'mr-auto',
      right: 'ml-auto',
    },
  },
})

export function Caption({
  align,
  className,
  ...props
}: React.ComponentProps<typeof CaptionPrimitive> &
  VariantProps<typeof captionVariants>) {
  return (
    <CaptionPrimitive
      {...props}
      className={cn(captionVariants({ align }), className)}
    />
  )
}

export function CaptionTextarea(
  props: React.ComponentProps<typeof CaptionTextareaPrimitive>
) {
  return (
    <CaptionTextareaPrimitive
      {...props}
      className={cn(
        'mt-2 w-full resize-none border-none bg-inherit p-0 font-[inherit] text-inherit',
        'focus:outline-none focus:[&::placeholder]:opacity-0',
        'text-center print:placeholder:text-transparent',
        props.className
      )}
    />
  )
}

export const CaptionButton = createPrimitiveComponent(Button)({
  propsHook: useCaptionButton,
  stateHook: useCaptionButtonState,
})<|MERGE_RESOLUTION|>--- conflicted
+++ resolved
@@ -2,11 +2,8 @@
 
 import * as React from 'react'
 
-<<<<<<< HEAD
-=======
 import { cva, type VariantProps } from 'class-variance-authority'
 
->>>>>>> d60fedf2
 import {
   Caption as CaptionPrimitive,
   CaptionTextarea as CaptionTextareaPrimitive,
@@ -14,10 +11,6 @@
   useCaptionButtonState,
 } from '@platejs/caption/react'
 import { createPrimitiveComponent } from '@udecode/cn'
-<<<<<<< HEAD
-import { cva, type VariantProps } from 'class-variance-authority'
-=======
->>>>>>> d60fedf2
 
 import { Button } from '@/components/ui/button'
 import { cn } from '@/lib/utils'
