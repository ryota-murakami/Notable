'use client'

import * as React from 'react'
import {
  PlateContainer,
  PlateContent,
  PlateView,
  type PlateContentProps,
  type PlateViewProps,
} from '@udecode/plate-common/react'

<<<<<<< HEAD
import { cva, type VariantProps } from 'class-variance-authority'
=======
import { type VariantProps, cva } from 'class-variance-authority'
import {
  PlateContainer,
  PlateContent,
  PlateView,
  type PlateContentProps,
  type PlateViewProps,
} from 'platejs/react'
>>>>>>> d60fedf2

import { cn } from '@/lib/utils'

const editorContainerVariants = cva(
  'relative w-full cursor-text overflow-y-auto caret-primary select-text selection:bg-brand/25 focus-visible:outline-none [&_.slate-selection-area]:z-50 [&_.slate-selection-area]:border [&_.slate-selection-area]:border-brand/25 [&_.slate-selection-area]:bg-brand/15',
  {
    defaultVariants: {
      variant: 'default',
    },
    variants: {
      variant: {
        comment: cn(
          'flex flex-wrap justify-between gap-1 px-1 py-0.5 text-sm',
          'rounded-md border-[1.5px] border-transparent bg-transparent',
          'has-[[data-slate-editor]:focus]:border-brand/50 has-[[data-slate-editor]:focus]:ring-2 has-[[data-slate-editor]:focus]:ring-brand/30',
          'has-aria-disabled:border-input has-aria-disabled:bg-muted'
        ),
        default: 'h-full',
        demo: 'h-[650px]',
        select: cn(
          'group rounded-md border border-input ring-offset-background focus-within:ring-2 focus-within:ring-ring focus-within:ring-offset-2',
          'has-data-readonly:w-fit has-data-readonly:cursor-default has-data-readonly:border-transparent has-data-readonly:focus-within:[box-shadow:none]'
        ),
      },
    },
  }
)

export function EditorContainer({
  className,
  variant,
  ...props
}: React.ComponentProps<'div'> & VariantProps<typeof editorContainerVariants>) {
  return (
    <PlateContainer
      className={cn(
        'ignore-click-outside/toolbar',
        editorContainerVariants({ variant }),
        className
      )}
      {...props}
    />
  )
}

const editorVariants = cva(
  cn(
    'group/editor',
    'relative w-full cursor-text overflow-x-hidden break-words whitespace-pre-wrap select-text',
    'rounded-md ring-offset-background focus-visible:outline-none',
    'placeholder:text-muted-foreground/80 **:data-slate-placeholder:!top-1/2 **:data-slate-placeholder:-translate-y-1/2 **:data-slate-placeholder:text-muted-foreground/80 **:data-slate-placeholder:opacity-100!',
    '[&_strong]:font-bold'
  ),
  {
    defaultVariants: {
      variant: 'default',
    },
    variants: {
      disabled: {
        true: 'cursor-not-allowed opacity-50',
      },
      focused: {
        true: 'ring-2 ring-ring ring-offset-2',
      },
      variant: {
        ai: 'w-full px-0 text-base md:text-sm',
        aiChat:
          'max-h-[min(70vh,320px)] w-full max-w-[700px] overflow-y-auto px-3 py-2 text-base md:text-sm',
        comment: cn('rounded-none border-none bg-transparent text-sm'),
        default:
          'size-full px-16 pt-4 pb-72 text-base sm:px-[max(64px,calc(50%-350px))]',
        demo: 'size-full px-16 pt-4 pb-72 text-base sm:px-[max(64px,calc(50%-350px))]',
        fullWidth: 'size-full px-16 pt-4 pb-72 text-base sm:px-24',
        none: '',
        select: 'px-3 py-2 text-base data-readonly:w-fit',
      },
    },
  }
)

export type EditorProps = PlateContentProps &
  VariantProps<typeof editorVariants>

export const Editor = React.forwardRef<HTMLDivElement, EditorProps>(
  ({ className, disabled, focused, variant, ...props }, ref) => {
    return (
      <PlateContent
        ref={ref}
        className={cn(
          editorVariants({
            disabled,
            focused,
            variant,
          }),
          className
        )}
        {...(disabled !== undefined && { disabled })}
        disableDefaultStyles
        {...props}
      />
    )
  }
)

Editor.displayName = 'Editor'

export function EditorView({
  className,
  variant,
  ...props
}: PlateViewProps & VariantProps<typeof editorVariants>) {
  return (
    <PlateView
      {...props}
      className={cn(editorVariants({ variant }), className)}
    />
  )
}

EditorView.displayName = 'EditorView'<|MERGE_RESOLUTION|>--- conflicted
+++ resolved
@@ -1,17 +1,7 @@
 'use client'
 
 import * as React from 'react'
-import {
-  PlateContainer,
-  PlateContent,
-  PlateView,
-  type PlateContentProps,
-  type PlateViewProps,
-} from '@udecode/plate-common/react'
 
-<<<<<<< HEAD
-import { cva, type VariantProps } from 'class-variance-authority'
-=======
 import { type VariantProps, cva } from 'class-variance-authority'
 import {
   PlateContainer,
@@ -20,7 +10,6 @@
   type PlateContentProps,
   type PlateViewProps,
 } from 'platejs/react'
->>>>>>> d60fedf2
 
 import { cn } from '@/lib/utils'
 
