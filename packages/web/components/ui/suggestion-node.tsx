'use client'

import * as React from 'react'
import { CornerDownLeftIcon } from 'lucide-react'

import type { TSuggestionData, TSuggestionText } from 'platejs'
import {
  PlateLeaf,
  useEditorPlugin,
  usePluginOption,
  type PlateLeafProps,
  type RenderNodeWrapper,
} from 'platejs/react'
<<<<<<< HEAD
=======

import { CornerDownLeftIcon } from 'lucide-react'
>>>>>>> d60fedf2

import { cn } from '@/lib/utils'
import {
  type SuggestionConfig,
  suggestionPlugin,
} from '@/components/editor/plugins/suggestion-kit'

export function SuggestionLeaf(props: PlateLeafProps<TSuggestionText>) {
  const { api, setOption } = useEditorPlugin(suggestionPlugin)
  const leaf = props.leaf

  const leafId: string = api.suggestion.nodeId(leaf) ?? ''
  const activeSuggestionId = usePluginOption(suggestionPlugin, 'activeId')
  const hoverSuggestionId = usePluginOption(suggestionPlugin, 'hoverId')
  const dataList = api.suggestion.dataList(leaf)

  const hasRemove = dataList.some(
    (data: TSuggestionData) => data.type === 'remove'
  )
  const hasActive = dataList.some(
    (data: TSuggestionData) => data.id === activeSuggestionId
  )
  const hasHover = dataList.some(
    (data: TSuggestionData) => data.id === hoverSuggestionId
  )

  const diffOperation = { type: hasRemove ? 'delete' : 'insert' } as const

  const Component = ({ delete: 'del', insert: 'ins', update: 'span' } as const)[
    diffOperation.type
  ]

  return (
    <PlateLeaf
      {...props}
      as={Component}
      className={cn(
        'bg-emerald-100 text-emerald-700 no-underline transition-colors duration-200',
        (hasActive || hasHover) && 'bg-emerald-200/80',
        hasRemove && 'bg-red-100 text-red-700',
        (hasActive || hasHover) && hasRemove && 'bg-red-200/80 no-underline'
      )}
      attributes={{
        ...props.attributes,
        onMouseEnter: () => setOption('hoverId', leafId),
        onMouseLeave: () => setOption('hoverId', null),
      }}
    >
      {props.children}
    </PlateLeaf>
  )
}

export const SuggestionLineBreak: RenderNodeWrapper<SuggestionConfig> = ({
  api,
  element,
}) => {
  if (!api.suggestion.isBlockSuggestion(element)) return

  const suggestionData = element.suggestion

  if (!suggestionData?.isLineBreak) return

  return function Component({ children }) {
    return (
      <React.Fragment>
        {children}
        <SuggestionLineBreakContent suggestionData={suggestionData} />
      </React.Fragment>
    )
  }
}

function SuggestionLineBreakContent({
  suggestionData,
}: {
  suggestionData: TSuggestionData
}) {
  const { type } = suggestionData
  const isRemove = type === 'remove'
  const isInsert = type === 'insert'

  const activeSuggestionId = usePluginOption(suggestionPlugin, 'activeId')
  const hoverSuggestionId = usePluginOption(suggestionPlugin, 'hoverId')

  const isActive = activeSuggestionId === suggestionData.id
  const isHover = hoverSuggestionId === suggestionData.id

  const spanRef = React.useRef<HTMLSpanElement>(null)

  return (
    <span
      ref={spanRef}
      className={cn(
        'absolute border-b-2 border-b-brand/[.24] bg-brand/[.08] text-justify text-brand/80 no-underline transition-colors duration-200',
        isInsert &&
          (isActive || isHover) &&
          'border-b-brand/[.60] bg-brand/[.13]',
        isRemove &&
          'border-b-gray-300 bg-gray-300/25 text-gray-400 line-through',
        isRemove &&
          (isActive || isHover) &&
          'border-b-gray-500 bg-gray-400/25 text-gray-500 no-underline'
      )}
      style={{
        bottom: 4.5,
        height: 21,
      }}
      contentEditable={false}
    >
      <CornerDownLeftIcon className='mt-0.5 size-4' />
    </span>
  )
}<|MERGE_RESOLUTION|>--- conflicted
+++ resolved
@@ -1,7 +1,6 @@
 'use client'
 
 import * as React from 'react'
-import { CornerDownLeftIcon } from 'lucide-react'
 
 import type { TSuggestionData, TSuggestionText } from 'platejs'
 import {
@@ -11,11 +10,8 @@
   type PlateLeafProps,
   type RenderNodeWrapper,
 } from 'platejs/react'
-<<<<<<< HEAD
-=======
 
 import { CornerDownLeftIcon } from 'lucide-react'
->>>>>>> d60fedf2
 
 import { cn } from '@/lib/utils'
 import {
