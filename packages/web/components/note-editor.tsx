'use client'

import { useEffect, useState } from 'react'
import { useNote } from '@/hooks/use-note'
import { Spinner } from '@/components/ui/spinner'
<<<<<<< HEAD
import { RichTextEditor } from '@/components/rich-text-editor'
import type { Value } from 'platejs'
=======
>>>>>>> 2dd511cb

interface NoteEditorProps {
  noteId: string
}

export function NoteEditor({ noteId }: NoteEditorProps) {
  const { note, loading, updateNote } = useNote(noteId)
<<<<<<< HEAD

  const handleTitleChange = (newTitle: string) => {
    updateNote({ title: newTitle })
  }

  const handleContentChange = (newContent: Value) => {
    // Convert Plate.js Value to JSON string for storage
    const contentString = JSON.stringify(newContent)
    updateNote({ content: contentString })
  }

  // Parse content from JSON string to Plate.js Value
  const parseContent = (content: string): Value => {
    try {
      return JSON.parse(content)
    } catch {
      // Fallback to plain text paragraph if parsing fails
      return [
        {
          type: 'p',
          children: [{ text: content }],
        },
      ]
    }
=======
  const [title, setTitle] = useState('')
  const [content, setContent] = useState('')

  useEffect(() => {
    if (note) {
      setTitle(note.title)
      setContent(note.content)
    }
  }, [note])

  const handleTitleChange = (newTitle: string) => {
    setTitle(newTitle)
    updateNote({ title: newTitle })
  }

  const handleContentChange = (newContent: string) => {
    setContent(newContent)
    updateNote({ content: newContent })
>>>>>>> 2dd511cb
  }

  if (loading) {
    return (
      <div className='flex-1 flex items-center justify-center'>
        <div className='text-center'>
          <Spinner size='3' />
          <p className='text-muted-foreground mt-2'>Loading note...</p>
        </div>
      </div>
    )
  }

  if (!note) {
    return (
      <div className='flex-1 flex items-center justify-center'>
        <div className='text-center'>
          <h3 className='text-lg font-semibold mb-2'>Note not found</h3>
          <p className='text-muted-foreground'>
            The note you're looking for doesn't exist or has been deleted.
          </p>
        </div>
      </div>
    )
  }

  return (
    <div className='flex-1 flex flex-col p-6'>
<<<<<<< HEAD
      <RichTextEditor
        noteId={noteId}
        initialTitle={note.title}
        initialContent={parseContent(note.content)}
        onTitleChange={handleTitleChange}
        onContentChange={handleContentChange}
      />
=======
      <div className='max-w-4xl mx-auto w-full flex-1'>
        <input
          value={title}
          onChange={(e) => handleTitleChange(e.target.value)}
          placeholder='Untitled'
          className='w-full text-3xl font-bold border-none outline-none bg-transparent mb-6 placeholder:text-muted-foreground'
        />
        <textarea
          value={content}
          onChange={(e) => handleContentChange(e.target.value)}
          placeholder='Start writing...'
          className='w-full min-h-96 border-none outline-none bg-transparent resize-none placeholder:text-muted-foreground text-base leading-relaxed'
        />
      </div>
>>>>>>> 2dd511cb
    </div>
  )
}<|MERGE_RESOLUTION|>--- conflicted
+++ resolved
@@ -3,11 +3,6 @@
 import { useEffect, useState } from 'react'
 import { useNote } from '@/hooks/use-note'
 import { Spinner } from '@/components/ui/spinner'
-<<<<<<< HEAD
-import { RichTextEditor } from '@/components/rich-text-editor'
-import type { Value } from 'platejs'
-=======
->>>>>>> 2dd511cb
 
 interface NoteEditorProps {
   noteId: string
@@ -15,32 +10,6 @@
 
 export function NoteEditor({ noteId }: NoteEditorProps) {
   const { note, loading, updateNote } = useNote(noteId)
-<<<<<<< HEAD
-
-  const handleTitleChange = (newTitle: string) => {
-    updateNote({ title: newTitle })
-  }
-
-  const handleContentChange = (newContent: Value) => {
-    // Convert Plate.js Value to JSON string for storage
-    const contentString = JSON.stringify(newContent)
-    updateNote({ content: contentString })
-  }
-
-  // Parse content from JSON string to Plate.js Value
-  const parseContent = (content: string): Value => {
-    try {
-      return JSON.parse(content)
-    } catch {
-      // Fallback to plain text paragraph if parsing fails
-      return [
-        {
-          type: 'p',
-          children: [{ text: content }],
-        },
-      ]
-    }
-=======
   const [title, setTitle] = useState('')
   const [content, setContent] = useState('')
 
@@ -59,7 +28,6 @@
   const handleContentChange = (newContent: string) => {
     setContent(newContent)
     updateNote({ content: newContent })
->>>>>>> 2dd511cb
   }
 
   if (loading) {
@@ -88,15 +56,6 @@
 
   return (
     <div className='flex-1 flex flex-col p-6'>
-<<<<<<< HEAD
-      <RichTextEditor
-        noteId={noteId}
-        initialTitle={note.title}
-        initialContent={parseContent(note.content)}
-        onTitleChange={handleTitleChange}
-        onContentChange={handleContentChange}
-      />
-=======
       <div className='max-w-4xl mx-auto w-full flex-1'>
         <input
           value={title}
@@ -111,7 +70,6 @@
           className='w-full min-h-96 border-none outline-none bg-transparent resize-none placeholder:text-muted-foreground text-base leading-relaxed'
         />
       </div>
->>>>>>> 2dd511cb
     </div>
   )
 }