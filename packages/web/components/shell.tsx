'use client'

import { useCallback, useEffect, useState } from 'react'
import dynamic from 'next/dynamic'
import { Sidebar } from '@/components/sidebar'
import type { Note } from '@/types/note'
import { useKeyboardShortcuts } from '@/hooks/use-keyboard-shortcuts'
import { CommandPalette } from '@/components/command-palette'
import { KeyboardShortcutsDialog } from '@/components/keyboard-shortcuts-dialog'

// Dynamic import for PlateEditorComponent to prevent SSR issues
const PlateEditorComponent = dynamic(
  () =>
    import('@/components/plate-editor').then((mod) => ({
      default: mod.PlateEditorComponent,
    })),
  {
    ssr: false,
    loading: () => (
      <div className='flex-1 min-h-0 p-4'>
        <div className='animate-pulse bg-muted h-64 rounded-md' />
      </div>
    ),
  }
)
import { useSupabaseNotes } from '@/hooks/use-supabase-notes'
import { useSupabase } from '@/components/supabase-provider'
import { SearchDialog } from '@/components/search-dialog'
import { useToast } from '@/hooks/use-toast'
import { WelcomeScreen } from '@/components/welcome-screen'
import { Breadcrumb } from '@/components/breadcrumb'
import {
  EditorSkeleton,
  LoadingSpinner,
  SidebarSkeleton,
} from '@/components/loading-states'
import { ViewModeRenderer } from '@/components/view-mode-renderer'
import { ModeToggle } from '@/components/mode-toggle'
import { Badge } from '@/components/ui/badge'
import { CheckSquare, UserCheck, Users } from 'lucide-react'
import { BulkOperationsToolbar } from '@/components/bulk-operations-toolbar'
import { type ExportFormat, useExport } from '@/hooks/use-export'
import { Button } from '@/components/ui/button'
import { OfflineStatus } from '@/components/offline-status'
import { ConflictResolutionDialog } from '@/components/conflict-resolution-dialog'

export function Shell() {
  const [activeNoteId, setActiveNoteId] = useState<string>('')
  const [isSearchOpen, setIsSearchOpen] = useState(false)
  const [isCommandPaletteOpen, setIsCommandPaletteOpen] = useState(false)
  const [isKeyboardShortcutsOpen, setIsKeyboardShortcutsOpen] = useState(false)
  const [isSidebarCollapsed, setIsSidebarCollapsed] = useState(false)
  const [isMobileMenuOpen, setIsMobileMenuOpen] = useState(false)
  const [isEditorLoading, setIsEditorLoading] = useState(false)
  const [isViewMode, setIsViewMode] = useState(false)
  const [isMultiSelectMode, setIsMultiSelectMode] = useState(false)
  const [selectedNoteIds, setSelectedNoteIds] = useState<Set<string>>(new Set())
  const [showHiddenNotes, setShowHiddenNotes] = useState(false)
  const { toast } = useToast()
  const { loading: authLoading } = useSupabase()
  const { exportNote, isExporting } = useExport()

  // Use Supabase notes hook with real-time sync
  const {
    notes,
    isLoading,
    isSaving,
    error,
    createNote,
    createFolder,
    updateFolder,
    moveNote,
    saveNote,
    deleteNote,
    loadNotes: _loadNotes,
    // Real-time sync state
    connectionError,
    onlineUsers,
    typingUsers,
    startTyping,
    stopTyping,
  } = useSupabaseNotes({ activeNoteId, includeHidden: showHiddenNotes })

  const activeNote = notes.find((note) => note.id === activeNoteId) || notes[0]
  const folders = notes.filter((note) => note.isFolder)

  // Set initial active note when notes load
  useEffect(() => {
    if (notes.length > 0 && !activeNoteId && notes[0]) {
      setActiveNoteId(notes[0].id)
    }
  }, [notes, activeNoteId])

  // Navigate between notes using keyboard
  const navigateToNote = useCallback(
    (direction: 'next' | 'previous') => {
      const currentIndex = notes.findIndex((note) => note.id === activeNoteId)
      if (currentIndex === -1) return

      let newIndex: number
      if (direction === 'next') {
        newIndex = currentIndex + 1 >= notes.length ? 0 : currentIndex + 1
      } else {
        newIndex = currentIndex - 1 < 0 ? notes.length - 1 : currentIndex - 1
      }

      const targetNote = notes[newIndex]
      if (targetNote) {
        setActiveNoteId(targetNote.id)
      }
    },
    [notes, activeNoteId]
  )

  // Show error toast if there's a connection error
  useEffect(() => {
    if (connectionError) {
      toast({
        title: 'Connection Error',
        description: connectionError,
        variant: 'destructive',
      })
    }
  }, [connectionError, toast])

  // Show error toast if there's a general error
  useEffect(() => {
    if (error) {
      toast({
        title: 'Error',
        description: error,
        variant: 'destructive',
      })
    }
  }, [error, toast])

  // Handle responsive behavior
  useEffect(() => {
    const handleResize = () => {
      if (window.innerWidth >= 768) {
        setIsMobileMenuOpen(false)
      }
    }

    window.addEventListener('resize', handleResize)
    return () => window.removeEventListener('resize', handleResize)
  }, [])

  const handleNoteChange = async (updatedNote: Note) => {
    // Save to Supabase
    const success = await saveNote(updatedNote)
    if (success) {
      // Start typing indicator for real-time sync
      startTyping()

      // Stop typing after a delay
      setTimeout(() => {
        stopTyping()
      }, 1000)
    }
  }

  const handleExportNote = (_note: Note, format: string) => {
    // TODO: Implement export functionality
    toast({
      title: 'Export feature',
      description: `Export to ${format} will be implemented soon.`,
    })
  }

  const handleCreateNote = useCallback(
    async (parentId: string | null = null) => {
      setIsEditorLoading(true)
      let newNote: Note | null = null

      try {
        newNote = await createNote(parentId)
        if (newNote) {
          setActiveNoteId(newNote.id)
          toast({
            title: 'Note created',
            description: 'Your new note has been created successfully.',
          })
        }
      } catch {
        toast({
          title: 'Error',
          description: 'Failed to create note. Please try again.',
          variant: 'destructive',
        })
      } finally {
        setIsEditorLoading(false)
      }
      return newNote
    },
    [createNote, setActiveNoteId, toast]
  )

  const handleCreateFolder = async (parentId: string | null = null) => {
    let newFolder: Note | null = null
    try {
      newFolder = await createFolder(parentId)
      if (newFolder) {
        setActiveNoteId(newFolder.id)
        toast({
          title: 'Folder created',
          description: 'Your new folder has been created successfully.',
        })
      }
    } catch {
      toast({
        title: 'Error',
        description: 'Failed to create folder. Please try again.',
        variant: 'destructive',
      })
    }
    return newFolder
  }

  const handleDeleteNote = useCallback(
    async (id: string) => {
      try {
        // Delete all children recursively
        const idsToDelete = [id]
        const findChildren = (parentId: string) => {
          notes.forEach((note) => {
            if (note.parentId === parentId) {
              idsToDelete.push(note.id)
              findChildren(note.id)
            }
          })
        }

        findChildren(id)

        // Delete all notes
        for (const noteId of idsToDelete) {
          await deleteNote(noteId)
        }

        // Update active note if necessary
        if (activeNoteId === id) {
          const remainingNotes = notes.filter(
            (note) => !idsToDelete.includes(note.id)
          )
          setActiveNoteId(remainingNotes[0]?.id || '')
        }

        toast({
          title: 'Note deleted',
          description: 'Your note has been deleted successfully.',
          variant: 'destructive',
        })
      } catch {
        toast({
          title: 'Error',
          description: 'Failed to delete note. Please try again.',
          variant: 'destructive',
        })
      }
    },
    [notes, deleteNote, activeNoteId, setActiveNoteId, toast]
  )

  // Multi-select handlers
  const toggleNoteSelection = useCallback((noteId: string) => {
    setSelectedNoteIds((prev) => {
      const newSet = new Set(prev)
      if (newSet.has(noteId)) {
        newSet.delete(noteId)
      } else {
        newSet.add(noteId)
      }
      return newSet
    })
  }, [])

  const selectAllNotes = useCallback(() => {
    const allNoteIds = notes
      .filter((note) => !note.isFolder)
      .map((note) => note.id)
    setSelectedNoteIds(new Set(allNoteIds))
  }, [notes])

  const clearSelection = useCallback(() => {
    setSelectedNoteIds(new Set())
  }, [])

  // Bulk operation handlers
  const handleBulkDelete = useCallback(async () => {
    try {
      const selectedIds = Array.from(selectedNoteIds)

      // Delete all selected notes
      for (const noteId of selectedIds) {
        await deleteNote(noteId)
      }

      // Clear selection
      clearSelection()
      setIsMultiSelectMode(false)

      toast({
        title: 'Notes deleted',
        description: `${selectedIds.length} notes have been deleted successfully.`,
        variant: 'destructive',
      })

      // Update active note if necessary
      if (selectedIds.includes(activeNoteId)) {
        const remainingNotes = notes.filter(
          (note) => !selectedIds.includes(note.id)
        )
        setActiveNoteId(remainingNotes[0]?.id || '')
      }
    } catch {
      toast({
        title: 'Error',
        description: 'Failed to delete notes. Please try again.',
        variant: 'destructive',
      })
    }
  }, [selectedNoteIds, deleteNote, clearSelection, toast, activeNoteId, notes])

  const handleBulkExport = useCallback(
    async (format: ExportFormat) => {
      try {
        const selectedNotes = notes.filter((note) =>
          selectedNoteIds.has(note.id)
        )

        for (const note of selectedNotes) {
          await exportNote(note, format, {
            includeTitle: true,
            includeMetadata: true,
            includeStyles: true,
          })
        }

        toast({
          title: 'Export successful',
          description: `${selectedNotes.length} notes exported as ${format.toUpperCase()}.`,
        })
      } catch {
        toast({
          title: 'Export failed',
          description: 'Failed to export notes. Please try again.',
          variant: 'destructive',
        })
      }
    },
    [selectedNoteIds, notes, exportNote, toast]
  )

  const handleBulkMove = useCallback(
    async (folderId: string) => {
      try {
        const selectedIds = Array.from(selectedNoteIds)
        const parentId = folderId === 'root' ? null : folderId

        for (const noteId of selectedIds) {
          const note = notes.find((n) => n.id === noteId)
          if (note) {
            await saveNote({
              ...note,
              parentId,
              updatedAt: new Date().toISOString(),
            })
          }
        }

        clearSelection()
        setIsMultiSelectMode(false)

        toast({
          title: 'Notes moved',
          description: `${selectedIds.length} notes have been moved successfully.`,
        })
      } catch {
        toast({
          title: 'Error',
          description: 'Failed to move notes. Please try again.',
          variant: 'destructive',
        })
      }
    },
    [selectedNoteIds, notes, saveNote, clearSelection, toast]
  )

  const handleBulkAddTag = useCallback(
    async (tag: string) => {
      try {
        const selectedIds = Array.from(selectedNoteIds)

        for (const noteId of selectedIds) {
          const note = notes.find((n) => n.id === noteId)
          if (note) {
            const updatedTags = note.tags ? [...note.tags] : []
            if (!updatedTags.includes(tag)) {
              updatedTags.push(tag)
            }

            await saveNote({
              ...note,
              tags: updatedTags,
              updatedAt: new Date().toISOString(),
            })
          }
        }

        clearSelection()
        setIsMultiSelectMode(false)

        toast({
          title: 'Tag added',
          description: `Tag "${tag}" added to ${selectedIds.length} notes.`,
        })
      } catch {
        toast({
          title: 'Error',
          description: 'Failed to add tag. Please try again.',
          variant: 'destructive',
        })
      }
    },
    [selectedNoteIds, notes, saveNote, clearSelection, toast]
  )

  // Register keyboard shortcuts using the new system
  useKeyboardShortcuts([
    // Navigation shortcuts
    {
      id: 'navigate-next',
      action: () => navigateToNote('next'),
    },
    {
      id: 'navigate-previous',
      action: () => navigateToNote('previous'),
    },
    // Quick switch shortcuts (1-9)
    ...Array.from({ length: 9 }, (_, i) => ({
      id: `quick-switch-${i + 1}`,
      action: () => {
        if (notes[i]) {
          setActiveNoteId(notes[i].id)
        }
      },
    })),
    // Note management
    {
      id: 'create-note',
      action: () => handleCreateNote(null),
    },
    {
      id: 'delete-note',
      action: () => {
        if (activeNote) {
          handleDeleteNote(activeNote.id)
        }
      },
    },
    {
      id: 'save-note',
      action: () => {
        toast({
          title: 'Note saved',
          description: 'Your note has been saved successfully.',
        })
      },
    },
    // Search
    {
      id: 'open-search',
      action: () => setIsSearchOpen(true),
    },
    {
      id: 'focus-filter',
      action: () => {
        const sidebarSearch = document.querySelector(
          '[placeholder="Filter"]'
        ) as HTMLInputElement
        if (sidebarSearch) {
          sidebarSearch.focus()
        }
      },
    },
    // View
    {
      id: 'toggle-sidebar',
      action: () => setIsSidebarCollapsed(!isSidebarCollapsed),
    },
    {
      id: 'toggle-view-mode',
      action: () => {
        setIsViewMode(!isViewMode)
        toast({
          title: isViewMode ? 'Edit Mode' : 'View Mode',
          description: isViewMode
            ? 'You can now edit this note'
            : 'Now in read-only view mode',
        })
      },
    },
    {
      id: 'toggle-multi-select',
      action: () => {
        setIsMultiSelectMode(!isMultiSelectMode)
        if (isMultiSelectMode) {
          clearSelection()
        }
        toast({
          title: isMultiSelectMode ? 'Normal Mode' : 'Multi-Select Mode',
          description: isMultiSelectMode
            ? 'Switched to normal mode'
            : 'Click notes to select multiple items',
        })
      },
    },
    {
      id: 'select-all',
      action: () => {
        if (isMultiSelectMode) {
          selectAllNotes()
        }
      },
    },
    // General
    {
      id: 'close-dialog',
      action: () => {
        setIsMobileMenuOpen(false)
        if (isSearchOpen) {
          setIsSearchOpen(false)
        }
        if (isCommandPaletteOpen) {
          setIsCommandPaletteOpen(false)
        }
        if (isKeyboardShortcutsOpen) {
          setIsKeyboardShortcutsOpen(false)
        }
      },
    },
    {
      id: 'command-palette',
      action: () => setIsCommandPaletteOpen(true),
    },
    {
      id: 'shortcuts-help',
      action: () => setIsKeyboardShortcutsOpen(true),
    },
  ])

  // Show loading screen while authenticating
  if (authLoading) {
    return (
      <div className='flex h-screen bg-background'>
        <SidebarSkeleton className='w-64 border-r' />
        <div className='flex-1 flex items-center justify-center'>
          <div className='text-center'>
            <LoadingSpinner className='h-8 w-8 mx-auto mb-4' />
            <p className='text-muted-foreground'>Loading...</p>
          </div>
        </div>
      </div>
    )
  }

<<<<<<< HEAD
=======
  // Check for dev bypass cookie
  const hasDevBypass =
    typeof window !== 'undefined' &&
    process.env.NODE_ENV === 'development' &&
    document.cookie.includes('dev-auth-bypass=true')

  // Redirect to auth if not authenticated and no dev bypass
  if (!user && !hasDevBypass) {
    return (
      <div className='flex h-screen bg-background items-center justify-center'>
        <div className='text-center'>
          <p className='text-muted-foreground mb-4'>
            Please sign in to access your notes
          </p>
          <button
            onClick={() => (window.location.href = '/auth')}
            className='px-4 py-2 bg-primary text-primary-foreground rounded-md hover:bg-primary/90'
          >
            Sign In
          </button>
        </div>
      </div>
    )
  }

>>>>>>> 5f58e1dc
  return (
    <div className='flex h-screen bg-background' data-testid='app-shell'>
      {isLoading ? (
        <SidebarSkeleton className='w-64 border-r' />
      ) : (
        <Sidebar
          notes={notes}
          activeNoteId={activeNoteId}
          onSelectNote={(noteId) => setActiveNoteId(noteId)}
          onCreateNote={handleCreateNote}
          onCreateFolder={handleCreateFolder}
          onDeleteNote={handleDeleteNote}
          onUpdateFolder={updateFolder}
          onMoveNote={moveNote}
          onOpenSearch={() => setIsSearchOpen(true)}
          isCollapsed={isSidebarCollapsed}
          onToggleCollapse={() => setIsSidebarCollapsed(!isSidebarCollapsed)}
          isMobileMenuOpen={isMobileMenuOpen}
          onToggleMobileMenu={() => setIsMobileMenuOpen(!isMobileMenuOpen)}
          isLoading={isLoading}
          selectedNoteIds={selectedNoteIds}
          onToggleNoteSelection={toggleNoteSelection}
          isMultiSelectMode={isMultiSelectMode}
          showHiddenNotes={showHiddenNotes}
          onToggleHiddenNotes={() => setShowHiddenNotes(!showHiddenNotes)}
        />
      )}
      <div
        className={`flex-1 flex flex-col min-w-0 ${isSidebarCollapsed ? 'ml-0' : ''}`}
      >
        {isLoading ? (
          <EditorSkeleton />
        ) : notes.length === 0 ? (
          <WelcomeScreen onCreateNote={() => handleCreateNote(null)} />
        ) : activeNote ? (
          <>
            <div className='border-b bg-background/95 backdrop-blur supports-[backdrop-filter]:bg-background/60'>
              <div className='container mx-auto px-4 py-3 flex items-center justify-between'>
                <Breadcrumb
                  currentNote={activeNote}
                  notes={notes}
                  onNavigateToNote={setActiveNoteId}
                />
                <div className='flex items-center gap-3'>
                  {/* Offline status indicator */}
                  <OfflineStatus />

                  {/* Real-time sync indicators */}
                  <div className='flex items-center gap-2'>
                    {/* Online users count */}
                    {onlineUsers.length > 0 && (
                      <Badge variant='secondary' className='text-xs'>
                        <Users className='h-3 w-3 mr-1' />
                        {onlineUsers.length}
                      </Badge>
                    )}

                    {/* Typing indicators */}
                    {typingUsers.length > 0 && (
                      <Badge variant='outline' className='text-xs'>
                        <UserCheck className='h-3 w-3 mr-1' />
                        {typingUsers.length} typing...
                      </Badge>
                    )}
                  </div>

                  <Button
                    variant={isMultiSelectMode ? 'default' : 'outline'}
                    size='sm'
                    onClick={() => {
                      setIsMultiSelectMode(!isMultiSelectMode)
                      if (isMultiSelectMode) {
                        clearSelection()
                      }
                    }}
                  >
                    <CheckSquare className='h-4 w-4 mr-1' />
                    Multi-Select
                  </Button>

                  <ModeToggle
                    isViewMode={isViewMode}
                    onToggle={() => setIsViewMode(!isViewMode)}
                  />
                  {(isSaving || isEditorLoading) && (
                    <div className='flex items-center space-x-2 text-sm text-muted-foreground'>
                      <LoadingSpinner className='h-4 w-4' />
                      <span>{isSaving ? 'Saving...' : 'Loading...'}</span>
                    </div>
                  )}
                </div>
              </div>
            </div>
            {isEditorLoading ? (
              <EditorSkeleton />
            ) : isViewMode ? (
              <ViewModeRenderer note={activeNote} className='flex-1' />
            ) : (
              <PlateEditorComponent
                note={activeNote}
                onUpdateNote={handleNoteChange}
                onDeleteNote={handleDeleteNote}
                onExportNote={handleExportNote}
                onStartTyping={startTyping}
                onStopTyping={stopTyping}
              />
            )}
          </>
        ) : (
          <div className='flex-1 flex items-center justify-center text-muted-foreground'>
            Select a note or create a new one
          </div>
        )}
      </div>
      <SearchDialog
        isOpen={isSearchOpen}
        onClose={() => setIsSearchOpen(false)}
        notes={notes}
        onSelectNote={setActiveNoteId}
        onCreateNote={() => handleCreateNote(null)}
      />

      {/* Command Palette */}
      <CommandPalette
        isOpen={isCommandPaletteOpen}
        onClose={() => setIsCommandPaletteOpen(false)}
        notes={notes}
        onSelectNote={setActiveNoteId}
        onCreateNote={handleCreateNote}
        onOpenSearch={() => setIsSearchOpen(true)}
        onToggleSidebar={() => setIsSidebarCollapsed(!isSidebarCollapsed)}
        onToggleViewMode={() => setIsViewMode(!isViewMode)}
        onOpenShortcuts={() => setIsKeyboardShortcutsOpen(true)}
        isViewMode={isViewMode}
        isSidebarCollapsed={isSidebarCollapsed}
      />

      {/* Keyboard Shortcuts Dialog */}
      <KeyboardShortcutsDialog
        isOpen={isKeyboardShortcutsOpen}
        onClose={() => setIsKeyboardShortcutsOpen(false)}
      />

      {/* Bulk Operations Toolbar */}
      <BulkOperationsToolbar
        selectedNoteIds={selectedNoteIds}
        totalNotes={notes.filter((n) => !n.isFolder).length}
        onSelectAll={selectAllNotes}
        onClearSelection={clearSelection}
        onBulkDelete={handleBulkDelete}
        onBulkExport={handleBulkExport}
        onBulkMove={handleBulkMove}
        onBulkAddTag={handleBulkAddTag}
        folders={folders}
        isExporting={isExporting}
      />

      {/* Conflict Resolution Dialog */}
      <ConflictResolutionDialog />
    </div>
  )
}<|MERGE_RESOLUTION|>--- conflicted
+++ resolved
@@ -564,35 +564,6 @@
       </div>
     )
   }
-
-<<<<<<< HEAD
-=======
-  // Check for dev bypass cookie
-  const hasDevBypass =
-    typeof window !== 'undefined' &&
-    process.env.NODE_ENV === 'development' &&
-    document.cookie.includes('dev-auth-bypass=true')
-
-  // Redirect to auth if not authenticated and no dev bypass
-  if (!user && !hasDevBypass) {
-    return (
-      <div className='flex h-screen bg-background items-center justify-center'>
-        <div className='text-center'>
-          <p className='text-muted-foreground mb-4'>
-            Please sign in to access your notes
-          </p>
-          <button
-            onClick={() => (window.location.href = '/auth')}
-            className='px-4 py-2 bg-primary text-primary-foreground rounded-md hover:bg-primary/90'
-          >
-            Sign In
-          </button>
-        </div>
-      </div>
-    )
-  }
-
->>>>>>> 5f58e1dc
   return (
     <div className='flex h-screen bg-background' data-testid='app-shell'>
       {isLoading ? (
