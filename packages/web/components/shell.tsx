'use client'

import { useCallback, useEffect, useState } from 'react'
import { useRouter } from 'next/navigation'
import { useNotes } from '@/hooks/use-notes'
import { useRouting } from '@/hooks/use-routing'
import { toast } from '@/hooks/use-toast'
import { UserMenu } from './user-menu'
import { createClient } from '@/utils/supabase/client'
import { isTest } from '@/lib/utils/environment'
import { createMockUser } from '@/utils/test-helpers'
import type { User as SupabaseUser } from '@supabase/supabase-js'
import { Spinner } from '@/components/ui/spinner'
<<<<<<< HEAD
import {
  NotableCommandPalette,
  useCommandPalette,
} from '@/components/ui/command-palette'
import { KeyboardShortcutsDialog } from '@/components/ui/keyboard-shortcuts-dialog'

export function Shell({ children }: { children?: React.ReactNode }) {
  const [notes, setNotes] = useState<Note[]>([])
  const [user, setUser] = useState<SupabaseUser | null>(null)
  const [showKeyboardShortcuts, setShowKeyboardShortcuts] = useState(false)
  const commandPalette = useCommandPalette()
  const { syncService, isInitialized } = useSyncService()
=======
import { Button } from '@/components/ui/button'
import { FileText, Plus } from 'lucide-react'
import { RichTextEditor } from '@/components/rich-text-editor'

export function Shell({ children }: { children?: React.ReactNode }) {
  const [user, setUser] = useState<SupabaseUser | null>(null)
  const [selectedNoteId, setSelectedNoteId] = useState<string | null>(null)
  const { notes, loading: notesLoading, createNote } = useNotes()
  const router = useRouter()
>>>>>>> c0e17e87
  // TODO: Integrate routing functionality - current, title, navigate will be used for navigation
  const { current: _current, title: _title, navigate: _navigate } = useRouting()
  const supabase = createClient()

  // In test mode, treat as initialized to show the main UI
  const isTestMode = isTest()

  // Create mock user for testing when dev-auth-bypass is enabled
  const mockUser: SupabaseUser | null =
    isTestMode && !user ? createMockUser() : null

  const currentUser = user || mockUser

  const shouldShowLoading = notesLoading && !isTestMode

  // Get user on mount
  useEffect(() => {
    const getUser = async () => {
      const {
        data: { user },
      } = await supabase.auth.getUser()
      setUser(user)
    }

    getUser()

    // Listen for auth changes
    const {
      data: { subscription },
    } = supabase.auth.onAuthStateChange((_event, session) => {
      setUser(session?.user ?? null)
    })

    return () => subscription.unsubscribe()
  }, [supabase])

  // Create a new note handler using the real API
  const handleCreateNote = useCallback(async () => {
    try {
      const newNote = await createNote({
        title: 'Untitled',
        content: '',
      })
      if (newNote) {
        setSelectedNoteId(newNote.id)
        // Also navigate for URL updates
        router.push(`/app/notes/${newNote.id}`)
      }
    } catch (error) {
      console.error('Failed to create note:', error)
    }
  }, [createNote, router])

  // Handle note selection
  const handleNoteSelect = useCallback(
    (noteId: string) => {
      setSelectedNoteId(noteId)
      router.push(`/app/notes/${noteId}`)
    },
    [router]
  )

  // Get selected note data
  const selectedNote = selectedNoteId
    ? notes.find((note) => note.id === selectedNoteId)
    : null

  // Keyboard shortcuts handler
  useEffect(() => {
    const handleKeyDown = (e: KeyboardEvent) => {
      const isModifier = e.metaKey || e.ctrlKey

      // Prevent shortcuts when typing in input fields
      const isInputFocused =
        document.activeElement?.tagName === 'INPUT' ||
        document.activeElement?.tagName === 'TEXTAREA' ||
        (document.activeElement as HTMLElement)?.contentEditable === 'true'

      if (isInputFocused) return

      // Command Palette: Cmd/Ctrl + Shift + P
      if (e.key === 'P' && isModifier && e.shiftKey) {
        e.preventDefault()
        commandPalette.toggle()
        return
      }

      // Search: Cmd/Ctrl + K
      if (e.key === 'k' && isModifier) {
        e.preventDefault()
        commandPalette.show()
        return
      }

      // Keyboard Shortcuts Help: Cmd/Ctrl + /
      if (e.key === '/' && isModifier) {
        e.preventDefault()
        setShowKeyboardShortcuts(true)
        return
      }
    }

    document.addEventListener('keydown', handleKeyDown)
    return () => document.removeEventListener('keydown', handleKeyDown)
  }, [commandPalette])

  if (shouldShowLoading) {
    return (
      <div className='flex h-screen bg-background' data-testid='app-shell'>
        <div className='space-y-4 p-4 w-64 border-r'>
          <div className='space-y-2'>
            <div className='animate-pulse rounded-md bg-muted h-6 w-24'></div>
            <div className='animate-pulse rounded-md bg-muted h-8 w-full'></div>
          </div>
          <div className='animate-pulse rounded-md bg-muted h-10 w-full'></div>
          <div className='space-y-2'>
            <div className='animate-pulse rounded-md bg-muted h-8 w-full'></div>
            <div className='animate-pulse rounded-md bg-muted h-8 w-full'></div>
          </div>
        </div>
        <div className='flex-1 flex items-center justify-center'>
          <div className='text-center'>
            <div className='flex items-center justify-center mx-auto mb-4'>
              <Spinner size='3' />
            </div>
            <p className='text-muted-foreground'>Loading...</p>
          </div>
        </div>
      </div>
    )
  }

  return (
    <div className='flex h-screen bg-background' data-testid='app-shell'>
      {/* Sidebar */}
      <aside className='w-64 border-r bg-muted/10 flex flex-col'>
        <div className='p-4 border-b'>
          <h1 className='text-xl font-bold'>Notable</h1>
        </div>

        <div className='p-4 flex-1'>
          <Button
            onClick={handleCreateNote}
            className='w-full justify-start mb-6'
            size='sm'
          >
            <Plus className='mr-2 h-4 w-4' />
            New Note
          </Button>

          <div className='space-y-2'>
            <h3 className='text-sm font-medium text-muted-foreground'>
              Recent Notes
            </h3>
            <div className='space-y-1'>
              {notes.length === 0 ? (
                <div className='text-sm text-muted-foreground py-4 text-center'>
                  No notes yet. Create your first note to get started.
                </div>
              ) : (
                notes.map((note) => (
                  <button
                    key={note.id}
                    onClick={() => handleNoteSelect(note.id)}
                    className='flex items-center space-x-2 p-2 rounded-md hover:bg-muted cursor-pointer group w-full text-left'
                  >
                    <FileText className='h-4 w-4 text-muted-foreground' />
                    <div className='flex-1 truncate'>
                      <div className='text-sm font-medium'>
                        {note.title || 'Untitled'}
                      </div>
                      <div className='text-xs text-muted-foreground'>
                        {new Date(note.updated_at).toLocaleDateString()}
                      </div>
                    </div>
                  </button>
                ))
              )}
            </div>
          </div>
        </div>
      </aside>

      {/* Main content */}
      <div className='flex-1 flex flex-col'>
        {/* Header */}
        <header className='border-b px-6 py-3 flex items-center justify-between'>
          <div className='flex-1' />
          <UserMenu />
        </header>

<<<<<<< HEAD
        {/* Main content area */}
        <div className='flex-1'>
          {children || (
            <div className='flex items-center justify-center h-full'>
              <div className='text-center'>
                <h3 className='text-xl font-semibold'>Welcome to Notable</h3>
                <p className='text-muted-foreground mt-2'>
                  Your notes are now synced across all devices using CRDT
                  technology.
                </p>
                <p className='text-sm text-muted-foreground mt-4'>
                  Sync Status: {syncService ? 'Connected' : 'Disconnected'}
                </p>
              </div>
            </div>
          )}
        </div>
=======
        {/* Content area */}
        <main className='flex-1 overflow-auto'>
          {children ||
            (selectedNote ? (
              <div className='h-full'>
                <RichTextEditor
                  noteId={selectedNote.id}
                  initialTitle={selectedNote.title}
                  initialContent={
                    selectedNote.content
                      ? typeof selectedNote.content === 'string'
                        ? JSON.parse(selectedNote.content)
                        : selectedNote.content
                      : undefined
                  }
                  onTitleChange={(title) => {
                    // TODO: Implement title update
                    console.log('Title changed:', title)
                  }}
                  onContentChange={(content) => {
                    // TODO: Implement content update
                    console.log('Content changed:', content)
                  }}
                />
              </div>
            ) : (
              <div className='flex-1 flex items-center justify-center p-6'>
                <div className='text-center max-w-md'>
                  <h2 className='text-2xl font-semibold mb-2'>
                    Welcome to Notable
                  </h2>
                  <p className='text-muted-foreground mb-6'>
                    A premium note-taking experience with rich text editing,
                    bi-directional linking, and powerful features. Select a note
                    from the sidebar or create a new one to get started.
                  </p>
                  <Button onClick={handleCreateNote} size='lg'>
                    <Plus className='mr-2 h-4 w-4' />
                    Create Your First Note
                  </Button>
                </div>
              </div>
            ))}
        </main>
>>>>>>> c0e17e87
      </div>

      {/* Command Palette */}
      <NotableCommandPalette
        open={commandPalette.open}
        onOpenChange={commandPalette.setOpen}
        onNewNote={handleCreateNote}
        onShowKeyboardShortcuts={() => setShowKeyboardShortcuts(true)}
      />

      {/* Keyboard Shortcuts Dialog */}
      <KeyboardShortcutsDialog
        open={showKeyboardShortcuts}
        onOpenChange={setShowKeyboardShortcuts}
      />
    </div>
  )
}<|MERGE_RESOLUTION|>--- conflicted
+++ resolved
@@ -11,20 +11,6 @@
 import { createMockUser } from '@/utils/test-helpers'
 import type { User as SupabaseUser } from '@supabase/supabase-js'
 import { Spinner } from '@/components/ui/spinner'
-<<<<<<< HEAD
-import {
-  NotableCommandPalette,
-  useCommandPalette,
-} from '@/components/ui/command-palette'
-import { KeyboardShortcutsDialog } from '@/components/ui/keyboard-shortcuts-dialog'
-
-export function Shell({ children }: { children?: React.ReactNode }) {
-  const [notes, setNotes] = useState<Note[]>([])
-  const [user, setUser] = useState<SupabaseUser | null>(null)
-  const [showKeyboardShortcuts, setShowKeyboardShortcuts] = useState(false)
-  const commandPalette = useCommandPalette()
-  const { syncService, isInitialized } = useSyncService()
-=======
 import { Button } from '@/components/ui/button'
 import { FileText, Plus } from 'lucide-react'
 import { RichTextEditor } from '@/components/rich-text-editor'
@@ -34,7 +20,6 @@
   const [selectedNoteId, setSelectedNoteId] = useState<string | null>(null)
   const { notes, loading: notesLoading, createNote } = useNotes()
   const router = useRouter()
->>>>>>> c0e17e87
   // TODO: Integrate routing functionality - current, title, navigate will be used for navigation
   const { current: _current, title: _title, navigate: _navigate } = useRouting()
   const supabase = createClient()
@@ -101,45 +86,6 @@
   const selectedNote = selectedNoteId
     ? notes.find((note) => note.id === selectedNoteId)
     : null
-
-  // Keyboard shortcuts handler
-  useEffect(() => {
-    const handleKeyDown = (e: KeyboardEvent) => {
-      const isModifier = e.metaKey || e.ctrlKey
-
-      // Prevent shortcuts when typing in input fields
-      const isInputFocused =
-        document.activeElement?.tagName === 'INPUT' ||
-        document.activeElement?.tagName === 'TEXTAREA' ||
-        (document.activeElement as HTMLElement)?.contentEditable === 'true'
-
-      if (isInputFocused) return
-
-      // Command Palette: Cmd/Ctrl + Shift + P
-      if (e.key === 'P' && isModifier && e.shiftKey) {
-        e.preventDefault()
-        commandPalette.toggle()
-        return
-      }
-
-      // Search: Cmd/Ctrl + K
-      if (e.key === 'k' && isModifier) {
-        e.preventDefault()
-        commandPalette.show()
-        return
-      }
-
-      // Keyboard Shortcuts Help: Cmd/Ctrl + /
-      if (e.key === '/' && isModifier) {
-        e.preventDefault()
-        setShowKeyboardShortcuts(true)
-        return
-      }
-    }
-
-    document.addEventListener('keydown', handleKeyDown)
-    return () => document.removeEventListener('keydown', handleKeyDown)
-  }, [commandPalette])
 
   if (shouldShowLoading) {
     return (
@@ -226,25 +172,6 @@
           <UserMenu />
         </header>
 
-<<<<<<< HEAD
-        {/* Main content area */}
-        <div className='flex-1'>
-          {children || (
-            <div className='flex items-center justify-center h-full'>
-              <div className='text-center'>
-                <h3 className='text-xl font-semibold'>Welcome to Notable</h3>
-                <p className='text-muted-foreground mt-2'>
-                  Your notes are now synced across all devices using CRDT
-                  technology.
-                </p>
-                <p className='text-sm text-muted-foreground mt-4'>
-                  Sync Status: {syncService ? 'Connected' : 'Disconnected'}
-                </p>
-              </div>
-            </div>
-          )}
-        </div>
-=======
         {/* Content area */}
         <main className='flex-1 overflow-auto'>
           {children ||
@@ -277,9 +204,7 @@
                     Welcome to Notable
                   </h2>
                   <p className='text-muted-foreground mb-6'>
-                    A premium note-taking experience with rich text editing,
-                    bi-directional linking, and powerful features. Select a note
-                    from the sidebar or create a new one to get started.
+                    A modern note-taking experience
                   </p>
                   <Button onClick={handleCreateNote} size='lg'>
                     <Plus className='mr-2 h-4 w-4' />
@@ -289,22 +214,7 @@
               </div>
             ))}
         </main>
->>>>>>> c0e17e87
       </div>
-
-      {/* Command Palette */}
-      <NotableCommandPalette
-        open={commandPalette.open}
-        onOpenChange={commandPalette.setOpen}
-        onNewNote={handleCreateNote}
-        onShowKeyboardShortcuts={() => setShowKeyboardShortcuts(true)}
-      />
-
-      {/* Keyboard Shortcuts Dialog */}
-      <KeyboardShortcutsDialog
-        open={showKeyboardShortcuts}
-        onOpenChange={setShowKeyboardShortcuts}
-      />
     </div>
   )
 }