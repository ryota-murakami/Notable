--- conflicted
+++ resolved
@@ -1,28 +1,19 @@
-<<<<<<< HEAD
-// Type definitions for our logging interface
-=======
 import { createServerLogger } from './server'
 import { createClientLogger } from './client'
 
 // Logger interface
->>>>>>> 575b9477
 export interface Logger {
   error: (message: string, metadata?: LogMetadata) => void
   warn: (message: string, metadata?: LogMetadata) => void
   info: (message: string, metadata?: LogMetadata) => void
   debug: (message: string, metadata?: LogMetadata) => void
   verbose: (message: string, metadata?: LogMetadata) => void
-<<<<<<< HEAD
   log: (level: LogLevel, message: string, metadata?: LogMetadata) => void
-}
-=======
-  log: (level: string, message: string, metadata?: any) => void
 }
 
 // Export appropriate logger based on environment
 export const logger =
   typeof window === 'undefined' ? createServerLogger() : createClientLogger()
->>>>>>> 575b9477
 
 // Log levels
 export enum LogLevel {
@@ -165,13 +156,12 @@
     timestamp: new Date().toISOString(),
   }
 
-<<<<<<< HEAD
   if (isServerSide()) {
     const logMethod = level === LogLevel.ERROR ? 'error' : 'warn'
     console[logMethod](`[${level}] ${message}`, data)
   }
 }
-=======
+
 // Export convenience methods
 const LoggingModule = {
   error: (message: string, metadata?: LogMetadata) =>
@@ -192,5 +182,4 @@
   security: logSecurityEvent,
 }
 
-export default LoggingModule
->>>>>>> 575b9477
+export default LoggingModule