--- conflicted
+++ resolved
@@ -3,14 +3,7 @@
   // output: 'export', // Temporarily disabled for development - middleware is needed
   trailingSlash: false,
   // Transpile workspace packages for proper module resolution
-<<<<<<< HEAD
-  transpilePackages: ['@notable/sync'],
-  env: {
-    SKIP_ENV_VALIDATION: 'true',
-  },
-=======
   transpilePackages: ['@notable/sync', 'msw'],
->>>>>>> 5e283f2e
   images: {
     domains: ['lh3.googleusercontent.com', 'avatars.githubusercontent.com'],
     formats: ['image/avif', 'image/webp'],
