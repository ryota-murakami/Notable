--- conflicted
+++ resolved
@@ -76,23 +76,12 @@
             return `![${node.alt || ''}](${node.url})\n\n`
           default: {
             // Handle text formatting
-<<<<<<< HEAD
-            {
-              let formattedText = text
-              if (node.bold) formattedText = `**${formattedText}**`
-              if (node.italic) formattedText = `*${formattedText}*`
-              if (node.strikethrough) formattedText = `~~${formattedText}~~`
-              if (node.code) formattedText = `\`${formattedText}\``
-              return formattedText
-            }
-=======
             let formattedText = text
             if (node.bold) formattedText = `**${formattedText}**`
             if (node.italic) formattedText = `*${formattedText}*`
             if (node.strikethrough) formattedText = `~~${formattedText}~~`
             if (node.code) formattedText = `\`${formattedText}\``
             return formattedText
->>>>>>> 581ab726
           }
         }
       }
@@ -193,15 +182,13 @@
             return `<th>${sanitizeHTML(text)}</th>`
           default: {
             // Handle text formatting
-            {
-              let formattedText = sanitizeHTML(text)
-              if (node.bold) formattedText = `<strong>${formattedText}</strong>`
-              if (node.italic) formattedText = `<em>${formattedText}</em>`
-              if (node.underline) formattedText = `<u>${formattedText}</u>`
-              if (node.strikethrough) formattedText = `<s>${formattedText}</s>`
-              if (node.code) formattedText = `<code>${formattedText}</code>`
-              return formattedText
-            }
+            let formattedText = sanitizeHTML(text)
+            if (node.bold) formattedText = `<strong>${formattedText}</strong>`
+            if (node.italic) formattedText = `<em>${formattedText}</em>`
+            if (node.underline) formattedText = `<u>${formattedText}</u>`
+            if (node.strikethrough) formattedText = `<s>${formattedText}</s>`
+            if (node.code) formattedText = `<code>${formattedText}</code>`
+            return formattedText
           }
         }
       }
@@ -347,15 +334,13 @@
           return `<th key={${key}}>${text}</th>`
         default: {
           // Handle text formatting
-          {
-            let formattedText = text
-            if (node.bold) formattedText = `<strong>${formattedText}</strong>`
-            if (node.italic) formattedText = `<em>${formattedText}</em>`
-            if (node.underline) formattedText = `<u>${formattedText}</u>`
-            if (node.strikethrough) formattedText = `<s>${formattedText}</s>`
-            if (node.code) formattedText = `<code>${formattedText}</code>`
-            return formattedText
-          }
+          let formattedText = text
+          if (node.bold) formattedText = `<strong>${formattedText}</strong>`
+          if (node.italic) formattedText = `<em>${formattedText}</em>`
+          if (node.underline) formattedText = `<u>${formattedText}</u>`
+          if (node.strikethrough) formattedText = `<s>${formattedText}</s>`
+          if (node.code) formattedText = `<code>${formattedText}</code>`
+          return formattedText
         }
       }
     }
