<<<<<<< HEAD
import { NextResponse, type NextRequest } from 'next/server'
=======
import { type NextRequest, NextResponse } from 'next/server'
>>>>>>> d60fedf2

import { createOpenAI } from '@ai-sdk/openai'
import { generateText } from 'ai'

export async function POST(req: NextRequest) {
  const {
    apiKey: key,
    model = 'gpt-4o-mini',
    prompt,
    system,
  } = await req.json()

  const apiKey = key || process.env.OPENAI_API_KEY

  if (!apiKey) {
    return NextResponse.json(
      { error: 'Missing OpenAI API key.' },
      { status: 401 }
    )
  }

  const openai = createOpenAI({ apiKey })

  try {
    const result = await generateText({
      abortSignal: req.signal,
      maxTokens: 50,
      model: openai(model),
      prompt: prompt,
      system,
      temperature: 0.7,
    })

    return NextResponse.json(result)
  } catch (error) {
    if (error instanceof Error && error.name === 'AbortError') {
      return NextResponse.json(null, { status: 408 })
    }

    return NextResponse.json(
      { error: 'Failed to process AI request' },
      { status: 500 }
    )
  }
}<|MERGE_RESOLUTION|>--- conflicted
+++ resolved
@@ -1,8 +1,4 @@
-<<<<<<< HEAD
-import { NextResponse, type NextRequest } from 'next/server'
-=======
 import { type NextRequest, NextResponse } from 'next/server'
->>>>>>> d60fedf2
 
 import { createOpenAI } from '@ai-sdk/openai'
 import { generateText } from 'ai'
