// Core sync service implementation for Notable cross-device sync

import {
  createClient,
  type RealtimeChannel,
  type SupabaseClient,
} from '@supabase/supabase-js'
import type {
  ChangeSet,
  DeviceInfo,
  Note,
  StorageAdapter,
  SyncConfig,
  SyncService,
  SyncStats,
  SyncStatus,
  UserPresence,
} from './types'
import { crdt } from './crdt'

/**
 * Core sync service that handles cross-device synchronization using Supabase
 */
export class SyncServiceImpl implements SyncService {
  private supabase: SupabaseClient
  private storage: StorageAdapter
  private config: SyncConfig
  private status: SyncStatus = 'idle'
  private realtimeChannel: RealtimeChannel | null = null
  private syncInterval: NodeJS.Timeout | null = null
  private eventListeners = new Map<string, Set<(data?: unknown) => void>>()

  constructor(config: SyncConfig, storage: StorageAdapter) {
    this.config = config
    this.storage = storage

    this.supabase = createClient(config.supabaseUrl, config.supabaseKey, {
      realtime: {
        params: {
          eventsPerSecond: 10, // Throttle to prevent spam
        },
      },
    })
  }

  /**
   * Initialize the sync service
   */
  async initialize(): Promise<void> {
    try {
      // Ensure device ID is set
      let deviceId = await this.storage.getDeviceId()
      if (!deviceId) {
        deviceId = this.config.deviceId || crdt.generateDeviceId()
        await this.storage.setDeviceId(deviceId)
        this.config.deviceId = deviceId
      }

      // Set up real-time subscription if enabled
      if (this.config.enableRealtime !== false) {
        await this.setupRealtimeSubscription()
      }

      // Start auto-sync if interval is set
      if (this.config.syncInterval && this.config.syncInterval > 0) {
        this.syncInterval = setInterval(() => {
          this.syncAll().catch((error) => {
            console.error('Auto-sync failed:', error)
            this.setStatus('error')
          })
        }, this.config.syncInterval)
      }

      // Track presence if enabled
      if (this.config.enablePresence !== false) {
        await this.trackPresence()
      }

      this.setStatus('idle')
      console.log('Sync service initialized successfully')
    } catch (error) {
      console.error('Failed to initialize sync service:', error)
      this.setStatus('error')
      throw error
    }
  }

  /**
   * Clean up resources and stop sync service
   */
  async destroy(): Promise<void> {
    // Stop auto-sync
    if (this.syncInterval) {
      clearInterval(this.syncInterval)
      this.syncInterval = null
    }

    // Untrack presence
    await this.untrackPresence()

    // Clean up realtime subscription
    if (this.realtimeChannel) {
      await this.supabase.removeChannel(this.realtimeChannel)
      this.realtimeChannel = null
    }

    // Clear all event listeners
    this.eventListeners.clear()

    this.setStatus('idle')
    console.log('Sync service destroyed')
  }

  /**
   * Sync local changes to remote server
   */
  async syncUp(): Promise<void> {
    if (this.status === 'syncing') {
      return // Already syncing
    }

    this.setStatus('syncing')
    this.emit('sync-start', { direction: 'up' })

    try {
      const pendingChanges = await this.storage.getPendingChanges()

      if (pendingChanges.length === 0) {
        this.setStatus('idle')
        return
      }

      console.log(`Syncing ${pendingChanges.length} changes to server`)

      // Process changes in batches
      const batchSize = this.config.batchSize || 50
      for (let i = 0; i < pendingChanges.length; i += batchSize) {
        const batch = pendingChanges.slice(i, i + batchSize)
        await this.syncChangesBatch(batch)
      }

      // Update last sync time
      await this.storage.setLastSyncTime(new Date().toISOString())

      this.setStatus('idle')
      this.emit('sync-complete', {
        direction: 'up',
        changes: pendingChanges.length,
      })
    } catch (error) {
      console.error('Sync up failed:', error)
      this.setStatus('error')
      this.emit('sync-error', { direction: 'up', error })
      throw error
    }
  }

  /**
   * Sync remote changes to local storage
   */
  async syncDown(): Promise<void> {
    if (this.status === 'syncing') {
      return // Already syncing
    }

    this.setStatus('syncing')
    this.emit('sync-start', { direction: 'down' })

    try {
      const lastSync = await this.storage.getLastSyncTime()
      const remoteChanges = await this.fetchRemoteChanges(lastSync)

      if (remoteChanges.length === 0) {
        this.setStatus('idle')
        return
      }

      console.log(`Applying ${remoteChanges.length} remote changes`)

      // Apply remote changes to local storage
      await this.applyRemoteChanges(remoteChanges)

      // Update last sync time
      await this.storage.setLastSyncTime(new Date().toISOString())

      this.setStatus('idle')
      this.emit('sync-complete', {
        direction: 'down',
        changes: remoteChanges.length,
      })
    } catch (error) {
      console.error('Sync down failed:', error)
      this.setStatus('error')
      this.emit('sync-error', { direction: 'down', error })
      throw error
    }
  }

  /**
   * Perform bidirectional sync
   */
  async syncAll(): Promise<void> {
    if (this.status === 'syncing') {
      return // Already syncing
    }

    console.log('Starting full sync')

    // First sync down to get latest remote changes
    await this.syncDown()

    // Then sync up to push local changes
    await this.syncUp()

    console.log('Full sync completed')
  }

  /**
   * Subscribe to remote changes via realtime
   */
  subscribeToChanges(callback: (changes: ChangeSet[]) => void): () => void {
    const listeners = this.eventListeners.get('remote-changes') || new Set()
    listeners.add(callback as (data?: unknown) => void)
    this.eventListeners.set('remote-changes', listeners)

    // Return unsubscribe function
    return () => {
      const currentListeners = this.eventListeners.get('remote-changes')
      if (currentListeners) {
        currentListeners.delete(callback as (data?: unknown) => void)
      }
    }
  }

  /**
   * Broadcast a change to other devices
   */
  async broadcastChange(change: ChangeSet): Promise<void> {
    if (!this.realtimeChannel) {
      console.warn('Cannot broadcast change: realtime not initialized')
      return
    }

    try {
      await this.realtimeChannel.send({
        type: 'broadcast',
        event: 'note-change',
        payload: change,
      })
    } catch (error) {
      console.error('Failed to broadcast change:', error)
    }
  }

  /**
   * Track device presence
   */
  async trackPresence(): Promise<void> {
    if (!this.realtimeChannel) {
      console.warn('Cannot track presence: realtime not initialized')
      return
    }

    const presence: UserPresence = {
      user_id: this.config.userId,
      device_id: this.config.deviceId,
      device_info: this.config.deviceInfo,
      last_active: new Date().toISOString(),
    }

    try {
      await this.realtimeChannel.track(presence)
      console.log('Started tracking presence')
    } catch (error) {
      console.error('Failed to track presence:', error)
    }
  }

  /**
   * Stop tracking device presence
   */
  async untrackPresence(): Promise<void> {
    if (!this.realtimeChannel) {
      return
    }

    try {
      await this.realtimeChannel.untrack()
      console.log('Stopped tracking presence')
    } catch (error) {
      console.error('Failed to untrack presence:', error)
    }
  }

  /**
   * Get list of online devices for the user
   */
  getOnlineDevices(): DeviceInfo[] {
    if (!this.realtimeChannel) {
      return []
    }

    try {
      // Add a small delay to make this truly async
      await Promise.resolve()
      const presenceState = this.realtimeChannel.presenceState()
      const devices: DeviceInfo[] = []

      for (const presence of Object.values(presenceState)) {
        if (Array.isArray(presence)) {
          for (const p of presence) {
            if (p && typeof p === 'object' && 'device_info' in p) {
<<<<<<< HEAD
              devices.push((p as unknown as UserPresence).device_info)
=======
              devices.push((p as { device_info: DeviceInfo }).device_info)
>>>>>>> 6a0d8777
            }
          }
        }
      }

      return devices.filter((device) => device.id !== this.config.deviceId)
    } catch (error) {
      console.error('Failed to get online devices:', error)
      return []
    }
  }

  /**
   * Get current sync status
   */
  getStatus(): SyncStatus {
    return this.status
  }

  /**
   * Get sync statistics
   */
  async getStats(): Promise<SyncStats> {
    const lastSync = await this.storage.getLastSyncTime()
    const pendingChanges = await this.storage.getPendingChanges()
    const allNotes = await this.storage.getAllNotes()

    return {
      last_sync: lastSync,
      pending_changes: pendingChanges.length,
      total_notes: allNotes.filter((note) => !note.deleted).length,
      sync_status: this.status,
    }
  }

  /**
   * Add event listener
   */
  on(event: string, callback: (data?: unknown) => void): void {
    const listeners = this.eventListeners.get(event) || new Set()
    listeners.add(callback)
    this.eventListeners.set(event, listeners)
  }

  /**
   * Remove event listener
   */
  off(event: string, callback: (data?: unknown) => void): void {
    const listeners = this.eventListeners.get(event)
    if (listeners) {
      listeners.delete(callback)
    }
  }

  /**
   * Private: Set up realtime subscription
   */
  private async setupRealtimeSubscription(): Promise<void> {
    const channelName = `user-sync:${this.config.userId}`

    this.realtimeChannel = this.supabase
      .channel(channelName)
      .on('broadcast', { event: 'note-change' }, (payload) => {
        this.handleRemoteChange(payload.payload as ChangeSet)
      })
      .on('presence', { event: 'sync' }, () => {
        this.emit('presence-sync')
      })
      .on('presence', { event: 'join' }, (payload) => {
        this.emit('device-join', payload)
      })
      .on('presence', { event: 'leave' }, (payload) => {
        this.emit('device-leave', payload)
      })

    await this.realtimeChannel.subscribe()
    console.log('Realtime subscription established')
  }

  /**
   * Private: Handle incoming remote change
   */
  private async handleRemoteChange(change: ChangeSet): Promise<void> {
    // Ignore changes from this device
    if (change.device_id === this.config.deviceId) {
      return
    }

    try {
      // Apply the change locally
      await this.applyRemoteChanges([change])

      // Notify listeners
      this.emit('remote-changes', [change])
    } catch (error) {
      console.error('Failed to handle remote change:', error)
    }
  }

  /**
   * Private: Sync a batch of changes to server
   */
  private async syncChangesBatch(changes: ChangeSet[]): Promise<void> {
    // Insert changes into the database
    const { error } = await this.supabase.from('note_changes').insert(changes)

    if (error) {
      throw new Error(`Failed to sync changes: ${error.message}`)
    }

    // Mark changes as applied
    for (const change of changes) {
      await this.storage.markChangeApplied(change.id)
    }

    // Broadcast changes to other devices
    for (const change of changes) {
      await this.broadcastChange(change)
    }
  }

  /**
   * Private: Fetch remote changes since last sync
   */
  private async fetchRemoteChanges(since: string | null): Promise<ChangeSet[]> {
    let query = this.supabase
      .from('note_changes')
      .select('*')
      .eq('user_id', this.config.userId)
      .neq('device_id', this.config.deviceId) // Exclude our own changes
      .order('timestamp', { ascending: true })

    if (since) {
      query = query.gt('timestamp', since)
    }

    const { data, error } = await query

    if (error) {
      throw new Error(`Failed to fetch remote changes: ${error.message}`)
    }

    return data || []
  }

  /**
   * Private: Apply remote changes to local storage
   */
  private async applyRemoteChanges(remoteChanges: ChangeSet[]): Promise<void> {
    for (const change of remoteChanges) {
      try {
        const existingNote = await this.storage.getNote(change.note_id)

        if (change.operation === 'create' && !existingNote) {
          // Create new note
          const newNote: Note = {
            id: change.note_id,
            title: change.data.title || '',
            content: change.data.content || '',
            is_folder: change.data.is_folder || false,
            parent_id: change.data.parent_id || undefined,
            version: 1,
            device_id: change.device_id,
            last_modified: change.timestamp,
            vector_clock: change.vector_clock,
            synced_at: new Date().toISOString(),
            local_changes: false,
            deleted: false,
            created_at: change.timestamp,
            updated_at: change.timestamp,
          }
          await this.storage.saveNote(newNote)
        } else if (existingNote) {
          // Update existing note with conflict resolution
          const resolved = crdt.resolveConflict(existingNote, {
            ...existingNote,
            ...change.data,
            vector_clock: change.vector_clock,
            last_modified: change.timestamp,
          })

          await this.storage.saveNote(resolved.resolved)
        }
      } catch (error) {
        console.error(`Failed to apply change ${change.id}:`, error)
      }
    }
  }

  /**
   * Private: Set sync status and emit event
   */
  private setStatus(status: SyncStatus): void {
    if (this.status !== status) {
      this.status = status
      this.emit('status-change', status)
    }
  }

  /**
   * Private: Emit event to listeners
   */
  private emit(event: string, data?: unknown): void {
    const listeners = this.eventListeners.get(event)
    if (listeners) {
      for (const callback of listeners) {
        try {
          callback(data)
        } catch (error) {
          console.error(`Error in event listener for ${event}:`, error)
        }
      }
    }
  }
}

/**
 * Factory function to create a sync service instance
 */
export function createSyncService(
  config: SyncConfig,
  storage: StorageAdapter,
): SyncService {
  return new SyncServiceImpl(config, storage)
}<|MERGE_RESOLUTION|>--- conflicted
+++ resolved
@@ -310,11 +310,7 @@
         if (Array.isArray(presence)) {
           for (const p of presence) {
             if (p && typeof p === 'object' && 'device_info' in p) {
-<<<<<<< HEAD
-              devices.push((p as unknown as UserPresence).device_info)
-=======
               devices.push((p as { device_info: DeviceInfo }).device_info)
->>>>>>> 6a0d8777
             }
           }
         }
