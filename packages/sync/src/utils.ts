// Utility functions for Notable sync

import { v4 as uuidv4 } from 'uuid'
import type { DeviceInfo } from './types'

/**
 * Generate a unique device ID
 */
export function generateDeviceId(): string {
  return `device_${uuidv4()}`
}

/**
 * Generate device information based on the platform
 */
export function generateDeviceInfo(
  type: 'web' | 'electron' | 'mobile',
  customName?: string,
): DeviceInfo {
  const id = generateDeviceId()
  const timestamp = new Date().toISOString()

  let name: string
  let userAgent: string | undefined

  switch (type) {
    case 'web':
      name = customName || getBrowserName()
      userAgent =
        typeof navigator !== 'undefined' ? navigator.userAgent : undefined
      break

    case 'electron':
      name = customName || getElectronDeviceName()
      userAgent =
        typeof navigator !== 'undefined' ? navigator.userAgent : 'Electron'
      break

    case 'mobile':
      name = customName || getMobileDeviceName()
      userAgent =
        typeof navigator !== 'undefined' ? navigator.userAgent : 'React Native'
      break

    default:
      name = customName || 'Unknown Device'
  }

  return {
    id,
    name,
    type,
    user_agent: userAgent,
    last_seen: timestamp,
    is_online: true,
  }
}

/**
 * Get browser name from user agent
 */
function getBrowserName(): string {
  if (typeof navigator === 'undefined') {
    return 'Web Browser'
  }

  const userAgent = navigator.userAgent

  if (userAgent.includes('Chrome')) {
    return 'Chrome'
  } else if (userAgent.includes('Firefox')) {
    return 'Firefox'
  } else if (userAgent.includes('Safari')) {
    return 'Safari'
  } else if (userAgent.includes('Edge')) {
    return 'Edge'
  } else {
    return 'Web Browser'
  }
}

/**
 * Get Electron device name
 */
function getElectronDeviceName(): string {
  // In Electron, we could access process information
  if (typeof process !== 'undefined' && process.platform) {
    const platform = process.platform
    switch (platform) {
      case 'darwin':
        return 'Mac Desktop'
      case 'win32':
        return 'Windows Desktop'
      case 'linux':
        return 'Linux Desktop'
      default:
        return 'Desktop'
    }
  }

  return 'Desktop'
}

/**
 * Get mobile device name
 */
function getMobileDeviceName(): string {
  if (typeof navigator === 'undefined') {
    return 'Mobile Device'
  }

  const userAgent = navigator.userAgent

  if (userAgent.includes('iPhone')) {
    return 'iPhone'
  } else if (userAgent.includes('iPad')) {
    return 'iPad'
  } else if (userAgent.includes('Android')) {
    return 'Android Device'
  } else {
    return 'Mobile Device'
  }
}

/**
 * Check if the current environment is a browser
 */
export function isBrowser(): boolean {
  return typeof window !== 'undefined' && typeof document !== 'undefined'
}

/**
 * Check if the current environment is Electron
 */
export function isElectron(): boolean {
  return (
    typeof process !== 'undefined' &&
    process.versions != null &&
    process.versions.electron != null
  )
}

/**
 * Check if the current environment is React Native
 */
export function isReactNative(): boolean {
  return typeof navigator !== 'undefined' && navigator.product === 'ReactNative'
}

/**
 * Detect the current platform automatically
 */
export function detectPlatform(): 'web' | 'electron' | 'mobile' | 'unknown' {
  if (isElectron()) {
    return 'electron'
  } else if (isReactNative()) {
    return 'mobile'
  } else if (isBrowser()) {
    return 'web'
  } else {
    return 'unknown'
  }
}

/**
 * Sleep for a specified number of milliseconds
 */
export function sleep(ms: number): Promise<void> {
  return new Promise((resolve) => setTimeout(resolve, ms))
}

/**
 * Debounce function to limit rapid consecutive calls
 */
export function debounce<T extends (...args: unknown[]) => unknown>(
  func: T,
  wait: number,
): (...args: Parameters<T>) => void {
  let timeout: NodeJS.Timeout | null = null

  return (...args: Parameters<T>) => {
    if (timeout) {
      clearTimeout(timeout)
    }

    timeout = setTimeout(() => {
      func(...args)
    }, wait)
  }
}

/**
 * Throttle function to limit function calls to once per specified time period
 */
export function throttle<T extends (...args: unknown[]) => unknown>(
  func: T,
  limit: number,
): (...args: Parameters<T>) => void {
  let inThrottle = false

  return (...args: Parameters<T>) => {
    if (!inThrottle) {
      func(...args)
      inThrottle = true
      setTimeout(() => (inThrottle = false), limit)
    }
  }
}

/**
 * Retry a function with exponential backoff
 */
export async function retry<T>(
  fn: () => Promise<T>,
  maxAttempts: number = 3,
  baseDelay: number = 1000,
): Promise<T> {
  let lastError: Error | undefined

  for (let attempt = 1; attempt <= maxAttempts; attempt++) {
    try {
      return await fn()
    } catch (error) {
      lastError = error as Error

      if (attempt === maxAttempts) {
        break
      }

      // Exponential backoff with jitter
      const delay = baseDelay * Math.pow(2, attempt - 1) + Math.random() * 1000
      await sleep(delay)
    }
  }

<<<<<<< HEAD
  throw lastError || new Error('Retry failed with unknown error')
=======
  if (lastError) {
    throw lastError
  }
  throw new Error('Retry failed with unknown error')
>>>>>>> 6a0d8777
}

/**
 * Create a promise that resolves after a timeout
 */
export function withTimeout<T>(
  promise: Promise<T>,
  timeoutMs: number,
  timeoutMessage: string = 'Operation timed out',
): Promise<T> {
  const timeoutPromise = new Promise<never>((_, reject) => {
    setTimeout(() => reject(new Error(timeoutMessage)), timeoutMs)
  })

  return Promise.race([promise, timeoutPromise])
}

/**
 * Check if a string is a valid UUID
 */
export function isValidUUID(str: string): boolean {
  const uuidRegex =
    /^[0-9a-f]{8}-[0-9a-f]{4}-[1-5][0-9a-f]{3}-[89ab][0-9a-f]{3}-[0-9a-f]{12}$/i
  return uuidRegex.test(str)
}

/**
 * Sanitize text content for safe storage
 */
export function sanitizeText(text: string): string {
<<<<<<< HEAD
  // Remove control characters by keeping only printable characters
  return text
    .replace(/[^\u0020-\u007E\u00A0-\uFFFF]/g, '') // Keep printable ASCII + extended Unicode
    .trim()
=======
  return (
    text
      // eslint-disable-next-line no-control-regex
      .replace(/[\x00-\x1F\x7F-\x9F]/g, '') // Remove control characters
      .trim()
  )
>>>>>>> 6a0d8777
}

/**
 * Calculate the size of an object in bytes (approximate)
 */
export function getObjectSize(obj: unknown): number {
  return new Blob([JSON.stringify(obj)]).size
}

/**
 * Deep clone an object
 */
export function deepClone<T>(obj: T): T {
  return JSON.parse(JSON.stringify(obj))
}

/**
 * Check if two objects are deeply equal
 */
export function deepEqual(obj1: unknown, obj2: unknown): boolean {
  if (obj1 === obj2) {
    return true
  }

  if (obj1 == null || obj2 == null) {
    return false
  }

  if (typeof obj1 !== typeof obj2) {
    return false
  }

  if (typeof obj1 !== 'object') {
    return obj1 === obj2
  }

<<<<<<< HEAD
  // TypeScript guard: ensure objects are non-null and can be indexed
=======
>>>>>>> 6a0d8777
  const o1 = obj1 as Record<string, unknown>
  const o2 = obj2 as Record<string, unknown>

  const keys1 = Object.keys(o1)
  const keys2 = Object.keys(o2)

  if (keys1.length !== keys2.length) {
    return false
  }

  for (const key of keys1) {
    if (!keys2.includes(key)) {
      return false
    }

    if (!deepEqual(o1[key], o2[key])) {
      return false
    }
  }

  return true
}<|MERGE_RESOLUTION|>--- conflicted
+++ resolved
@@ -233,14 +233,10 @@
     }
   }
 
-<<<<<<< HEAD
-  throw lastError || new Error('Retry failed with unknown error')
-=======
   if (lastError) {
     throw lastError
   }
   throw new Error('Retry failed with unknown error')
->>>>>>> 6a0d8777
 }
 
 /**
@@ -271,19 +267,12 @@
  * Sanitize text content for safe storage
  */
 export function sanitizeText(text: string): string {
-<<<<<<< HEAD
-  // Remove control characters by keeping only printable characters
-  return text
-    .replace(/[^\u0020-\u007E\u00A0-\uFFFF]/g, '') // Keep printable ASCII + extended Unicode
-    .trim()
-=======
   return (
     text
       // eslint-disable-next-line no-control-regex
       .replace(/[\x00-\x1F\x7F-\x9F]/g, '') // Remove control characters
       .trim()
   )
->>>>>>> 6a0d8777
 }
 
 /**
@@ -320,10 +309,6 @@
     return obj1 === obj2
   }
 
-<<<<<<< HEAD
-  // TypeScript guard: ensure objects are non-null and can be indexed
-=======
->>>>>>> 6a0d8777
   const o1 = obj1 as Record<string, unknown>
   const o2 = obj2 as Record<string, unknown>
 
